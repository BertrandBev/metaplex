--- conflicted
+++ resolved
@@ -93,11 +93,7 @@
     pub bid_state: BidState,
 }
 
-<<<<<<< HEAD
 pub const MAX_AUCTION_DATA_EXTENDED_SIZE: usize = 8 + 9 + 2 + 9 + 191;
-=======
-pub const MAX_AUCTION_DATA_EXTENDED_SIZE: usize = 8 + 9 + 2 + 32 + 168;
->>>>>>> 18576497
 // Further storage for more fields. Would like to store more on the main data but due
 // to a borsh issue that causes more added fields to inflict "Access violation" errors
 // during redemption in main Metaplex app for no reason, we had to add this nasty PDA.
@@ -111,13 +107,10 @@
     pub tick_size: Option<u64>,
     /// gap_tick_size_percentage - two decimal points
     pub gap_tick_size_percentage: Option<u8>,
-<<<<<<< HEAD
-    /// instant sale price
+    /// Instant sale price
     pub instant_sale_price: Option<u64>,
-=======
-    /// auction name
+    /// Auction name
     pub name: [u8; 32],
->>>>>>> 18576497
 }
 
 impl AuctionDataExtended {
