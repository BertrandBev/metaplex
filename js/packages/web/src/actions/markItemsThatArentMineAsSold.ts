--- conflicted
+++ resolved
@@ -25,13 +25,8 @@
     const item = safetyDepositDrafts[i].metadata;
 
     if (
-<<<<<<< HEAD
       !item.info.data.creators?.find(
-        c => c.address === wallet.publicKey.toBase58(),
-=======
-      !item.info.data.creators?.find(c =>
-        c.address.equals(wallet.publicKey!),
->>>>>>> 129bc3fd
+        c => c.address === wallet.publicKey!.toBase58(),
       ) &&
       !item.info.primarySaleHappened
     ) {
