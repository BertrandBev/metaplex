--- conflicted
+++ resolved
@@ -9,31 +9,23 @@
   actions,
   createMint,
   findProgramAddress,
-<<<<<<< HEAD
   StringPublicKey,
   toPublicKey,
-=======
   WalletSigner,
->>>>>>> 129bc3fd
 } from '@oyster/common';
 
 import { AccountLayout, MintLayout } from '@solana/spl-token';
 import { WalletNotConnectedError } from '@solana/wallet-adapter-base';
+
 const { createTokenAccount, initVault, MAX_VAULT_SIZE, VAULT_PREFIX } = actions;
 
 // This command creates the external pricing oracle a vault
 // This gets the vault ready for adding the tokens.
 export async function createVault(
   connection: Connection,
-<<<<<<< HEAD
-  wallet: any,
+  wallet: WalletSigner,
   priceMint: StringPublicKey,
   externalPriceAccount: StringPublicKey,
-=======
-  wallet: WalletSigner,
-  priceMint: PublicKey,
-  externalPriceAccount: PublicKey,
->>>>>>> 129bc3fd
 ): Promise<{
   vault: StringPublicKey;
   fractionalMint: StringPublicKey;
