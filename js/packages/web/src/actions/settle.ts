import {
  Keypair,
  Connection,
  PublicKey,
  TransactionInstruction,
} from '@solana/web3.js';
import {
  ParsedAccount,
  SequenceType,
  sendTransactions,
  sendTransactionWithRetry,
  BidderPot,
  createAssociatedTokenAccountInstruction,
  programIds,
  findProgramAddress,
  AuctionState,
  TokenAccount,
<<<<<<< HEAD
  toPublicKey,
=======
  WalletSigner,
>>>>>>> 129bc3fd
} from '@oyster/common';

import { AuctionView } from '../hooks';

import { claimBid } from '../models/metaplex/claimBid';
import { emptyPaymentAccount } from '../models/metaplex/emptyPaymentAccount';
import { QUOTE_MINT } from '../constants';
import { setupPlaceBid } from './sendPlaceBid';
import { WalletNotConnectedError } from '@solana/wallet-adapter-base';

const BATCH_SIZE = 10;
const SETTLE_TRANSACTION_SIZE = 6;
const CLAIM_TRANSACTION_SIZE = 6;
export async function settle(
  connection: Connection,
  wallet: WalletSigner,
  auctionView: AuctionView,
  bidsToClaim: ParsedAccount<BidderPot>[],
  payingAccount: string | undefined,
  accountsByMint: Map<string, TokenAccount>,
) {
  if (
    auctionView.auction.info.ended() &&
    auctionView.auction.info.state !== AuctionState.Ended
  ) {
    let signers: Keypair[][] = [];
    let instructions: TransactionInstruction[][] = [];

    await setupPlaceBid(
      connection,
      wallet,
      payingAccount,
      auctionView,
      accountsByMint,
      0,
      instructions,
      signers,
    );

    await sendTransactionWithRetry(
      connection,
      wallet,
      instructions[0],
      signers[0],
    );
  }

  await claimAllBids(connection, wallet, auctionView, bidsToClaim);
  await emptyPaymentAccountForAllTokens(connection, wallet, auctionView);
}

async function emptyPaymentAccountForAllTokens(
  connection: Connection,
  wallet: WalletSigner,
  auctionView: AuctionView,
) {
  if (!wallet.publicKey) throw new WalletNotConnectedError();

  const PROGRAM_IDS = programIds();
  let signers: Array<Array<Keypair[]>> = [];
  let instructions: Array<Array<TransactionInstruction[]>> = [];

  let currSignerBatch: Array<Keypair[]> = [];
  let currInstrBatch: Array<TransactionInstruction[]> = [];

  let settleSigners: Keypair[] = [];
  let settleInstructions: TransactionInstruction[] = [];
  let ataLookup: Record<string, boolean> = {};
  // TODO replace all this with payer account so user doesnt need to click approve several times.

  // Overall we have 10 parallel txns, of up to 4 settlements per txn
  // That's what this loop is building.
  const prizeArrays = [
    ...auctionView.items,
    ...(auctionView.participationItem ? [[auctionView.participationItem]] : []),
  ];
  for (let i = 0; i < prizeArrays.length; i++) {
    const items = prizeArrays[i];

    for (let j = 0; j < items.length; j++) {
      const item = items[j];
      const creators = item.metadata.info.data.creators;
      const edgeCaseWhereCreatorIsAuctioneer = !!creators
        ?.map(c => c.address)
        .find(c => c === auctionView.auctionManager.authority);

      const addresses = [
        ...(creators ? creators.map(c => c.address) : []),
        ...[auctionView.auctionManager.authority],
      ];

      for (let k = 0; k < addresses.length; k++) {
        const ata = (
          await findProgramAddress(
            [
              toPublicKey(addresses[k]).toBuffer(),
              PROGRAM_IDS.token.toBuffer(),
              QUOTE_MINT.toBuffer(),
            ],
            PROGRAM_IDS.associatedToken,
          )
        )[0];

        const existingAta = await connection.getAccountInfo(toPublicKey(ata));
        console.log('Existing ata?', existingAta);
        if (!existingAta && !ataLookup[ata])
          createAssociatedTokenAccountInstruction(
            settleInstructions,
            toPublicKey(ata),
            wallet.publicKey,
            toPublicKey(addresses[k]),
            QUOTE_MINT,
          );

        ataLookup[ata] = true;

        const creatorIndex = creators
          ? creators.map(c => c.address).indexOf(addresses[k])
          : null;

        await emptyPaymentAccount(
          auctionView.auctionManager.acceptPayment,
          ata,
          auctionView.auctionManager.pubkey,
          item.metadata.pubkey,
          item.masterEdition?.pubkey,
          item.safetyDeposit.pubkey,
          item.safetyDeposit.info.vault,
          auctionView.auction.pubkey,
          wallet.publicKey.toBase58(),
          addresses[k],
          item === auctionView.participationItem ? null : i,
          item === auctionView.participationItem ? null : j,
          creatorIndex === -1 ||
            creatorIndex === null ||
            (edgeCaseWhereCreatorIsAuctioneer && k === addresses.length - 1)
            ? null
            : creatorIndex,
          settleInstructions,
        );

        if (settleInstructions.length >= SETTLE_TRANSACTION_SIZE) {
          currSignerBatch.push(settleSigners);
          currInstrBatch.push(settleInstructions);
          settleSigners = [];
          settleInstructions = [];
        }

        if (currInstrBatch.length === BATCH_SIZE) {
          signers.push(currSignerBatch);
          instructions.push(currInstrBatch);
          currSignerBatch = [];
          currInstrBatch = [];
        }
      }
    }
  }

  if (
    settleInstructions.length < SETTLE_TRANSACTION_SIZE &&
    settleInstructions.length > 0
  ) {
    currSignerBatch.push(settleSigners);
    currInstrBatch.push(settleInstructions);
  }

  if (currInstrBatch.length <= BATCH_SIZE && currInstrBatch.length > 0) {
    // add the last one on
    signers.push(currSignerBatch);
    instructions.push(currInstrBatch);
  }

  for (let i = 0; i < instructions.length; i++) {
    const instructionBatch = instructions[i];
    const signerBatch = signers[i];
    if (instructionBatch.length >= 2)
      // Pump em through!
      await sendTransactions(
        connection,
        wallet,
        instructionBatch,
        signerBatch,
        SequenceType.StopOnFailure,
        'single',
      );
    else
      await sendTransactionWithRetry(
        connection,
        wallet,
        instructionBatch[0],
        signerBatch[0],
        'single',
      );
  }
}

async function claimAllBids(
  connection: Connection,
  wallet: WalletSigner,
  auctionView: AuctionView,
  bids: ParsedAccount<BidderPot>[],
) {
  let signers: Array<Array<Keypair[]>> = [];
  let instructions: Array<Array<TransactionInstruction[]>> = [];

  let currSignerBatch: Array<Keypair[]> = [];
  let currInstrBatch: Array<TransactionInstruction[]> = [];

  let claimBidSigners: Keypair[] = [];
  let claimBidInstructions: TransactionInstruction[] = [];

  // TODO replace all this with payer account so user doesnt need to click approve several times.

  // Overall we have 10 parallel txns, of up to 7 claims in each txn
  // That's what this loop is building.
  for (let i = 0; i < bids.length; i++) {
    const bid = bids[i];
    console.log('Claiming', bid.info.bidderAct);
    await claimBid(
      auctionView.auctionManager.acceptPayment,
      bid.info.bidderAct,
      bid.info.bidderPot,
      auctionView.vault.pubkey,
      auctionView.auction.info.tokenMint,
      claimBidInstructions,
    );

    if (claimBidInstructions.length === CLAIM_TRANSACTION_SIZE) {
      currSignerBatch.push(claimBidSigners);
      currInstrBatch.push(claimBidInstructions);
      claimBidSigners = [];
      claimBidInstructions = [];
    }

    if (currInstrBatch.length === BATCH_SIZE) {
      signers.push(currSignerBatch);
      instructions.push(currInstrBatch);
      currSignerBatch = [];
      currInstrBatch = [];
    }
  }

  if (
    claimBidInstructions.length < CLAIM_TRANSACTION_SIZE &&
    claimBidInstructions.length > 0
  ) {
    currSignerBatch.push(claimBidSigners);
    currInstrBatch.push(claimBidInstructions);
  }

  if (currInstrBatch.length <= BATCH_SIZE && currInstrBatch.length > 0) {
    // add the last one on
    signers.push(currSignerBatch);
    instructions.push(currInstrBatch);
  }
  console.log('Instructions', instructions);
  for (let i = 0; i < instructions.length; i++) {
    const instructionBatch = instructions[i];
    const signerBatch = signers[i];
    console.log('Running batch', i);
    if (instructionBatch.length >= 2)
      // Pump em through!
      await sendTransactions(
        connection,
        wallet,
        instructionBatch,
        signerBatch,
        SequenceType.StopOnFailure,
        'single',
      );
    else
      await sendTransactionWithRetry(
        connection,
        wallet,
        instructionBatch[0],
        signerBatch[0],
        'single',
      );
    console.log('Done');
  }
}<|MERGE_RESOLUTION|>--- conflicted
+++ resolved
@@ -15,11 +15,8 @@
   findProgramAddress,
   AuctionState,
   TokenAccount,
-<<<<<<< HEAD
   toPublicKey,
-=======
   WalletSigner,
->>>>>>> 129bc3fd
 } from '@oyster/common';
 
 import { AuctionView } from '../hooks';
