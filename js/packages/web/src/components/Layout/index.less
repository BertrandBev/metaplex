--- conflicted
+++ resolved
@@ -30,11 +30,7 @@
 }
 
 section#main-layout.ant-layout {
-<<<<<<< HEAD
-  background-color: @black-100 !important;
-=======
   background-color: @bg-color !important;
->>>>>>> 64312c31
   min-height: 100vh;
 
   span#static-header-gradient {
