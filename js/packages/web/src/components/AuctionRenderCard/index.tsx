import React, { useEffect, useState } from 'react';
import { Card, CardProps } from 'antd';
import {
  formatTokenAmount,
  CountdownState,
  PriceFloorType,
  fromLamports,
  useMint,
} from '@oyster/common';
import { ArtContent } from '../ArtContent';
<<<<<<< HEAD
import {
  AuctionView,
  AuctionViewState,
  useArt,
  useBidsForAuction,
  useCreators,
} from '../../hooks';
=======
import { AuctionView, AuctionViewState, useArt } from '../../hooks';
>>>>>>> f1962b5d
import { AmountLabel } from '../AmountLabel';
import { BN } from 'bn.js';
import { MetaAvatar } from '../MetaAvatar';
import { AuctionCountdown } from '../AuctionNumbers';

const { Meta } = Card;
export interface AuctionCard extends CardProps {
  auctionView: AuctionView;
}

export const AuctionRenderCard = (props: AuctionCard) => {
  const { auctionView } = props;
  const id = auctionView.thumbnail.metadata.pubkey;
  const art = useArt(id);
  const creators = useCreators(auctionView);
  const name = art?.title || ' ';
  const [state, setState] = useState<CountdownState>();
  const mintInfo = useMint(auctionView.auction.info.tokenMint);

  const participationFixedPrice =
    auctionView.auctionManager.participationConfig?.fixedPrice || 0;
  const participationOnly = auctionView.auctionManager.numWinners.eq(new BN(0));
  const priceFloor =
    auctionView.auction.info.priceFloor.type === PriceFloorType.Minimum
      ? auctionView.auction.info.priceFloor.minPrice?.toNumber() || 0
      : 0;
  const isUpcoming = auctionView.state === AuctionViewState.Upcoming;

<<<<<<< HEAD
  const winningBid = useHighestBidForAuction(auctionView.auction.pubkey);
=======
  const winningBid = auctionView.auction.info.bidState.getAmountAt(0);
>>>>>>> f1962b5d
  const ended =
    !auctionView.isInstantSale &&
    state?.hours === 0 &&
    state?.minutes === 0 &&
    state?.seconds === 0;

  let currentBid: number | string = 0;
  let label = '';
  if (isUpcoming) {
    label = ended
      ? 'Ended'
      : auctionView.isInstantSale
      ? 'Price'
      : 'Starting bid';
    currentBid = fromLamports(
      participationOnly ? participationFixedPrice : priceFloor,
      mintInfo,
    );
  }

  if (!isUpcoming) {
    label = ended ? 'Winning bid' : 'Current bid';
    currentBid = winningBid ? formatTokenAmount(winningBid) : 'No Bid';
  }

  const auction = auctionView.auction.info;
  useEffect(() => {
    const calc = () => {
      setState(auction.timeToEnd());
    };

    const interval = setInterval(() => {
      calc();
    }, 1000);

    calc();
    return () => clearInterval(interval);
  }, [auction, setState]);

  const card = (
    <Card hoverable={true} className={`auction-render-card`} bordered={false}>
      <div className={'card-art-info'}>
        <div className={'card-artist-info'}>
          <MetaAvatar creators={[creators[0]]} />
          <span className={'artist-name'}>
            {creators[0].name || creators[0].address?.substr(0, 6)}...
          </span>
        </div>
        <div className={'art-content-wrapper'}>
          <ArtContent
            className="auction-image no-events"
            preview={false}
            pubkey={id}
            allowMeshRender={false}
          />
<<<<<<< HEAD
        </div>
        <div className={'art-name'}>{name}</div>
        {!ended && (
          <div className={'art-auction-info'}>
            <span className={'info-message'}>ENDING IN</span>
            <AuctionCountdown auctionView={auctionView} labels={false} />
          </div>
        )}
      </div>
      <div className="card-bid-info">
        <span className={'text-uppercase info-message'}>{label}</span>
        <AmountLabel
          containerStyle={{ flexDirection: 'row' }}
          title={label}
          amount={currentBid}
          iconSize={24}
        />
      </div>
=======
        </>
      }
    >
      <Meta
        title={`${name}`}
        description={
          <>
            <h4 style={{ marginBottom: 0 }}>{label}</h4>
            <div className="bids">
              <AmountLabel
                style={{ marginBottom: 10 }}
                containerStyle={{ flexDirection: 'row' }}
                title={label}
                amount={currentBid}
                ended={ended}
              />
            </div>
            {/* {endAuctionAt && hasTimer && (
              <div className="cd-container">
                {hours === 0 && minutes === 0 && seconds === 0 ? (
                  <div className="cd-title">Finished</div>
                ) : (
                  <>
                    <div className="cd-title">Ending in</div>
                    <div className="cd-time">
                      {hours}h {minutes}m {seconds}s
                      pants
                    </div>
                  </>
                )}
              </div>
            )} */}
          </>
        }
      />
>>>>>>> f1962b5d
    </Card>
  );

  return card;
};<|MERGE_RESOLUTION|>--- conflicted
+++ resolved
@@ -8,7 +8,6 @@
   useMint,
 } from '@oyster/common';
 import { ArtContent } from '../ArtContent';
-<<<<<<< HEAD
 import {
   AuctionView,
   AuctionViewState,
@@ -16,9 +15,7 @@
   useBidsForAuction,
   useCreators,
 } from '../../hooks';
-=======
 import { AuctionView, AuctionViewState, useArt } from '../../hooks';
->>>>>>> f1962b5d
 import { AmountLabel } from '../AmountLabel';
 import { BN } from 'bn.js';
 import { MetaAvatar } from '../MetaAvatar';
@@ -47,11 +44,7 @@
       : 0;
   const isUpcoming = auctionView.state === AuctionViewState.Upcoming;
 
-<<<<<<< HEAD
-  const winningBid = useHighestBidForAuction(auctionView.auction.pubkey);
-=======
   const winningBid = auctionView.auction.info.bidState.getAmountAt(0);
->>>>>>> f1962b5d
   const ended =
     !auctionView.isInstantSale &&
     state?.hours === 0 &&
@@ -107,7 +100,6 @@
             pubkey={id}
             allowMeshRender={false}
           />
-<<<<<<< HEAD
         </div>
         <div className={'art-name'}>{name}</div>
         {!ended && (
@@ -124,45 +116,9 @@
           title={label}
           amount={currentBid}
           iconSize={24}
+          ended={ended}
         />
       </div>
-=======
-        </>
-      }
-    >
-      <Meta
-        title={`${name}`}
-        description={
-          <>
-            <h4 style={{ marginBottom: 0 }}>{label}</h4>
-            <div className="bids">
-              <AmountLabel
-                style={{ marginBottom: 10 }}
-                containerStyle={{ flexDirection: 'row' }}
-                title={label}
-                amount={currentBid}
-                ended={ended}
-              />
-            </div>
-            {/* {endAuctionAt && hasTimer && (
-              <div className="cd-container">
-                {hours === 0 && minutes === 0 && seconds === 0 ? (
-                  <div className="cd-title">Finished</div>
-                ) : (
-                  <>
-                    <div className="cd-title">Ending in</div>
-                    <div className="cd-time">
-                      {hours}h {minutes}m {seconds}s
-                      pants
-                    </div>
-                  </>
-                )}
-              </div>
-            )} */}
-          </>
-        }
-      />
->>>>>>> f1962b5d
     </Card>
   );
 
