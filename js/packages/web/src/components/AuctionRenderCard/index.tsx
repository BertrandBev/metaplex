import React, { useEffect, useState } from 'react';
import { Card, CardProps } from 'antd';
import {
  CountdownState,
} from '@oyster/common';
import { ArtContent } from '../ArtContent';
import {
  AuctionView,
<<<<<<< HEAD
  AuctionViewState,
  useArt,
  useCreators,
} from '../../hooks';
import { AmountLabel } from '../AmountLabel';
import { BN } from 'bn.js';
import { MetaAvatar } from '../MetaAvatar';
import { AuctionCountdown } from '../AuctionNumbers';
=======
  useArt,
} from '../../hooks';
import { AmountLabel } from '../AmountLabel';
import { useAuctionStatus } from './hooks/useAuctionStatus';
const { Meta } = Card;
>>>>>>> 9e6a0618

export interface AuctionCard extends CardProps {
  auctionView: AuctionView;
}

export const AuctionRenderCard = (props: AuctionCard) => {
  const { auctionView } = props;
  const id = auctionView.thumbnail.metadata.pubkey;
  const art = useArt(id);
  const creators = useCreators(auctionView);
  const name = art?.title || ' ';
  const [_, setState] = useState<CountdownState>();

  const { status, amount } = useAuctionStatus(auctionView);

  const auction = auctionView.auction.info;

  useEffect(() => {
    const calc = () => {
      setState(auction.timeToEnd());
    };

    const interval = setInterval(() => {
      calc();
    }, 1000);

    calc();
    return () => clearInterval(interval);
  }, [auction, setState]);

  const card = (
<<<<<<< HEAD
    <Card hoverable={true} className={`auction-render-card`} bordered={false}>
      <div className={'card-art-info'}>
        <div className={'card-artist-info'}>
          <MetaAvatar creators={[creators[0]]} />
          <span className={'artist-name'}>
            {creators[0].name || creators[0].address?.substr(0, 6)}...
          </span>
        </div>
        <div className={'art-content-wrapper'}>
=======
    <Card
      hoverable
      className="art-card"
      cover={
        <>
>>>>>>> 9e6a0618
          <ArtContent
            className="auction-image no-events"
            preview={false}
            pubkey={id}
            allowMeshRender={false}
          />
<<<<<<< HEAD
        </div>
        <div className={'art-name'}>{name}</div>
        {!ended && (
          <div className={'art-auction-info'}>
            <span className={'info-message'}>ENDING IN</span>
            <AuctionCountdown auctionView={auctionView} labels={false} />
          </div>
        )}
      </div>
      <div className="card-bid-info">
        <span className={'text-uppercase info-message'}>{label}</span>
        <AmountLabel
          containerStyle={{ flexDirection: 'row' }}
          title={label}
          amount={currentBid}
          iconSize={24}
          ended={ended}
        />
      </div>
=======
        </>
      }
    >
      <Meta
        title={name}
        description={
          <>
            <h4 style={{ marginBottom: 0 }}>{status}</h4>
            <div className="bids">
              <AmountLabel
                style={{ marginBottom: 10 }}
                containerStyle={{ flexDirection: 'row' }}
                title={status}
                amount={amount}
              />
            </div>
          </>
        }
      />
>>>>>>> 9e6a0618
    </Card>
  );

  return card;
};<|MERGE_RESOLUTION|>--- conflicted
+++ resolved
@@ -6,7 +6,6 @@
 import { ArtContent } from '../ArtContent';
 import {
   AuctionView,
-<<<<<<< HEAD
   AuctionViewState,
   useArt,
   useCreators,
@@ -15,13 +14,9 @@
 import { BN } from 'bn.js';
 import { MetaAvatar } from '../MetaAvatar';
 import { AuctionCountdown } from '../AuctionNumbers';
-=======
-  useArt,
-} from '../../hooks';
-import { AmountLabel } from '../AmountLabel';
+
 import { useAuctionStatus } from './hooks/useAuctionStatus';
 const { Meta } = Card;
->>>>>>> 9e6a0618
 
 export interface AuctionCard extends CardProps {
   auctionView: AuctionView;
@@ -53,7 +48,6 @@
   }, [auction, setState]);
 
   const card = (
-<<<<<<< HEAD
     <Card hoverable={true} className={`auction-render-card`} bordered={false}>
       <div className={'card-art-info'}>
         <div className={'card-artist-info'}>
@@ -63,20 +57,12 @@
           </span>
         </div>
         <div className={'art-content-wrapper'}>
-=======
-    <Card
-      hoverable
-      className="art-card"
-      cover={
-        <>
->>>>>>> 9e6a0618
           <ArtContent
             className="auction-image no-events"
             preview={false}
             pubkey={id}
             allowMeshRender={false}
           />
-<<<<<<< HEAD
         </div>
         <div className={'art-name'}>{name}</div>
         {!ended && (
@@ -87,36 +73,14 @@
         )}
       </div>
       <div className="card-bid-info">
-        <span className={'text-uppercase info-message'}>{label}</span>
+        <span className={'text-uppercase info-message'}>{status}</span>
         <AmountLabel
           containerStyle={{ flexDirection: 'row' }}
-          title={label}
-          amount={currentBid}
+          title={status}
+          amount={amount}
           iconSize={24}
-          ended={ended}
         />
       </div>
-=======
-        </>
-      }
-    >
-      <Meta
-        title={name}
-        description={
-          <>
-            <h4 style={{ marginBottom: 0 }}>{status}</h4>
-            <div className="bids">
-              <AmountLabel
-                style={{ marginBottom: 10 }}
-                containerStyle={{ flexDirection: 'row' }}
-                title={status}
-                amount={amount}
-              />
-            </div>
-          </>
-        }
-      />
->>>>>>> 9e6a0618
     </Card>
   );
 
