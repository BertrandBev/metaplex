import React from 'react';
import { Col, Row, Button, Skeleton } from 'antd';

import './index.less';
import { AuctionView, useArt } from '../../hooks';
import { ArtContent } from '../ArtContent';
import { AuctionCard } from '../AuctionCard';
import { Link } from 'react-router-dom';
<<<<<<< HEAD
import moment from 'moment';
import { MetaAvatar } from '../MetaAvatar';
import AuctionData from '../../config/auctions.json';
=======
import { useMeta } from '../../contexts';
>>>>>>> 42a8d1d3

interface IPreSaleBanner {
  auction?: AuctionView;
}

export const PreSaleBanner = ({ auction }: IPreSaleBanner) => {
<<<<<<< HEAD
  const art = useArt(auction?.thumbnail.metadata.pubkey);
  const auctionData = AuctionData as any;
=======
  const { isLoading } = useMeta();
  const id = auction?.thumbnail.metadata.pubkey;
  const art = useArt();
>>>>>>> 42a8d1d3

  if (isLoading) {
    return <Skeleton />;
  }

  return (
    <Row className="presale">
      <Col md={12} className="explore">
        <ArtContent
          pubkey={id}
          className="artwork-image"
          allowMeshRender={true}
        />
      </Col>
      <Col md={12} className="presale-info">
        <h2 className="art-title">
          {auctionData[auction.auction.pubkey.toBase58()]
            ? auctionData[auction.auction.pubkey.toBase58()].name
            : art.title}
        </h2>
        {auction && <AuctionCard
          auctionView={auction}
          style={{
            background: 'transparent',
            width: '100%',
            padding: 0,
            margin: 0,
          }}
          hideDefaultAction={true}
          action={
            <>
              <Link to={`/auction/${auction.auction.pubkey.toBase58()}`}>
                <Button
                  type="primary"
                  size="large"
                  className="action-btn"
                  style={{ maxWidth: 290 }}
                >
                  Go to auction
                </Button>
              </Link>
            </>
          }
        />}
      </Col>
    </Row>
  );
};<|MERGE_RESOLUTION|>--- conflicted
+++ resolved
@@ -6,30 +6,25 @@
 import { ArtContent } from '../ArtContent';
 import { AuctionCard } from '../AuctionCard';
 import { Link } from 'react-router-dom';
-<<<<<<< HEAD
-import moment from 'moment';
-import { MetaAvatar } from '../MetaAvatar';
 import AuctionData from '../../config/auctions.json';
-=======
 import { useMeta } from '../../contexts';
->>>>>>> 42a8d1d3
 
 interface IPreSaleBanner {
   auction?: AuctionView;
 }
 
 export const PreSaleBanner = ({ auction }: IPreSaleBanner) => {
-<<<<<<< HEAD
-  const art = useArt(auction?.thumbnail.metadata.pubkey);
   const auctionData = AuctionData as any;
-=======
   const { isLoading } = useMeta();
   const id = auction?.thumbnail.metadata.pubkey;
   const art = useArt();
->>>>>>> 42a8d1d3
 
   if (isLoading) {
     return <Skeleton />;
+  }
+
+  if (!auction) {
+    return null;
   }
 
   return (
@@ -42,11 +37,11 @@
         />
       </Col>
       <Col md={12} className="presale-info">
-        <h2 className="art-title">
+        {auction && <h2 className="art-title">
           {auctionData[auction.auction.pubkey.toBase58()]
             ? auctionData[auction.auction.pubkey.toBase58()].name
             : art.title}
-        </h2>
+        </h2>}
         {auction && <AuctionCard
           auctionView={auction}
           style={{
