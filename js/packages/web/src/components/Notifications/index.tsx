--- conflicted
+++ resolved
@@ -7,23 +7,16 @@
 import {
   useConnection,
   useUserAccounts,
-<<<<<<< HEAD
-  useWallet
-=======
   useWallet,
   VaultState,
->>>>>>> d52335b3
 } from '@oyster/common';
 import { Badge, List, Popover } from 'antd';
 import React, { useMemo, useState } from 'react';
 import { Link } from 'react-router-dom';
 import { closePersonalEscrow } from '../../actions/closePersonalEscrow';
 import { sendSignMetadata } from '../../actions/sendSignMetadata';
-<<<<<<< HEAD
-=======
 import { unwindVault } from '../../actions/unwindVault';
 
->>>>>>> d52335b3
 import { QUOTE_MINT } from '../../constants';
 import { useMeta } from '../../contexts';
 import { AuctionManagerStatus } from '../../models/metaplex';
