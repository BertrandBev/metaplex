--- conflicted
+++ resolved
@@ -86,7 +86,6 @@
       <Row justify="space-around">
         <Col span={24} md={12} className="pr-4">
           <div className="">
-<<<<<<< HEAD
             <Image.PreviewGroup>
               {[...(auction?.items.flat() || []), auction?.participationItem]
                 .filter((item, index, arr) => index < 9)
@@ -106,7 +105,6 @@
                   );
                 })}
             </Image.PreviewGroup>
-=======
           <Carousel autoplay={false}>
               {[
                 ...(auction?.items.flat() || []),
@@ -125,7 +123,6 @@
                 );
               })}
               </Carousel>
->>>>>>> 6e4fc1fa
           </div>
           <h6>NUMBER OF WINNERS</h6>
           <h1>{winnerCount}</h1>
