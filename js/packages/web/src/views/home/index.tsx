<<<<<<< HEAD
import React, { useState, useMemo } from 'react';
import { Layout, Row, Col, Tabs, Button } from 'antd';
import Masonry from 'react-masonry-css';
import { HowToBuyModal } from '../../components/HowToBuyModal';

import { AuctionViewState, useAuctions, AuctionView } from '../../hooks';

import { AuctionRenderCard } from '../../components/AuctionRenderCard';
import { Link, useHistory } from 'react-router-dom';
import { CardLoader } from '../../components/MyLoader';
import { useMeta } from '../../contexts';
import BN from 'bn.js';
import { programIds, useConnection, useWallet } from '@oyster/common';
import { saveAdmin } from '../../actions/saveAdmin';
import { WhitelistedCreator } from '../../models/metaplex';
import { Banner } from '../../components/Banner';

const { TabPane } = Tabs;

const { Content } = Layout;

export enum LiveAuctionViewState {
  All = '0',
  Participated = '1',
  Ended = '2',
  Resale = '3',
};
=======
import { Layout } from 'antd';
import React from 'react';
import { useStore } from '@oyster/common';
import { useMeta } from '../../contexts';
import { AuctionListView } from './auctionList';
import { SetupView } from './setup';
>>>>>>> 6ad9b15a

export const HomeView = () => {
  const { isLoading, store } = useMeta();
  const { isConfigured } = useStore();

<<<<<<< HEAD
  // Check if the auction is primary sale or not
  const checkPrimarySale = (auc:AuctionView) => {
    var flag = 0;
    auc.items.forEach(i =>
      {
        i.forEach(j => {
          if (j.metadata.info.primarySaleHappened == true) {
            flag = 1;
            return true;
          }})
        if (flag == 1) return true;
      })
      if (flag == 1) return true; else return false;
  };

  const resaleAuctions = auctions
  .sort((a, b) => a.auction.info.endedAt?.sub(b.auction.info.endedAt || new BN(0)).toNumber() || 0)
  .filter(m => checkPrimarySale(m) == true);

  // Removed resales from live auctions
  const liveAuctions = auctions
  .sort((a, b) => a.auction.info.endedAt?.sub(b.auction.info.endedAt || new BN(0)).toNumber() || 0)
  .filter(a => !resaleAuctions.includes(a));

  let items = liveAuctions;

  switch (activeKey) {
      case LiveAuctionViewState.All:
        items = liveAuctions;
        break;
      case LiveAuctionViewState.Participated:
        items = liveAuctions.concat(auctionsEnded).filter((m, idx) => m.myBidderMetadata?.info.bidderPubkey == wallet?.publicKey?.toBase58());
        break;
      case LiveAuctionViewState.Resale:
        items = resaleAuctions;
        break;
      case LiveAuctionViewState.Ended:
        items = auctionsEnded;
        break;
  }

  const liveAuctionsView = (
    <Masonry
      breakpointCols={breakpointColumnsObj}
      className="my-masonry-grid"
      columnClassName="my-masonry-grid_column"
    >
      {!isLoading
        ? items.map((m, idx) => {
            const id = m.auction.pubkey;
            return (
              <Link to={`/auction/${id}`} key={idx}>
                <AuctionRenderCard key={id} auctionView={m} />
              </Link>
            );
          })
        : [...Array(10)].map((_, idx) => <CardLoader key={idx} />)}
    </Masonry>
  );

  const CURRENT_STORE = programIds().store;

  return (
    <Layout style={{ margin: 0, alignItems: 'center' }}>
      {!store && !isLoading && (
        <>
          {!CURRENT_STORE && (
            <p>
              Store has not been configured please set{' '}
              <em>REACT_APP_STORE_OWNER_ADDRESS_ADDRESS</em> to admin wallet
              inside <em>packages/web/.env</em> and restart yarn
            </p>
          )}
          {CURRENT_STORE && !wallet?.publicKey && (
            <p>
              <Button type="primary" className="app-btn" onClick={connect}>
                Connect
              </Button>{' '}
              to configure store.
            </p>
          )}
          {CURRENT_STORE && wallet?.publicKey && (
            <>
              <p>
                Initializing store will allow you to control list of creators.
              </p>

              <Button
                className="app-btn"
                type="primary"
                loading={isInitalizingStore}
                disabled={!CURRENT_STORE}
                onClick={async () => {
                  if (!wallet?.publicKey) {
                    return;
                  }

                  setIsInitalizingStore(true);

                  await saveAdmin(connection, wallet, false, [
                    new WhitelistedCreator({
                      address: wallet?.publicKey.toBase58(),
                      activated: true,
                    }),
                  ]);

                  history.push('/admin');

                  window.location.reload();
                }}
              >
                Init Store
              </Button>
            </>
          )}
        </>
      )}
      {/* <PreSaleBanner auction={heroAuction} /> */}
      <Banner
        src={'/main-banner.svg'}
        headingText={'The amazing world of McFarlane.'}
        subHeadingText={'Buy exclusive McFarlane NFTs.'}
        actionComponent={<HowToBuyModal buttonClassName="secondary-btn" />}
        useBannerBg={true}
      />
      <Layout>
        <Content style={{ display: 'flex', flexWrap: 'wrap' }}>
          <Col style={{ width: '100%', marginTop: 32 }}>
            <Row>
              <Tabs activeKey={activeKey}
                  onTabClick={key => setActiveKey(key as LiveAuctionViewState)}>
                <TabPane
                  tab={
                    <>
                      <span className={'live'}></span> Live
                    </>
                  }
                  key={LiveAuctionViewState.All}
                >
                  {liveAuctionsView}
                </TabPane>
                {resaleAuctions.length > 0 && (
                  <TabPane
                    tab={'Secondary Marketplace'}
                    key={LiveAuctionViewState.Resale}
                  >
                    {liveAuctionsView}
                  </TabPane>
                )}
                <TabPane tab={'Ended'} key={LiveAuctionViewState.Ended}>
                  {liveAuctionsView}
                </TabPane>
              </Tabs>
            </Row>
          </Col>
        </Content>
      </Layout>
=======
  const showAuctions = (store && isConfigured) || isLoading;

  return (
    <Layout style={{ margin: 0, marginTop: 30, alignItems: 'center' }}>
      {showAuctions ? <AuctionListView /> : <SetupView />}
>>>>>>> 6ad9b15a
    </Layout>
  );
};<|MERGE_RESOLUTION|>--- conflicted
+++ resolved
@@ -1,209 +1,19 @@
-<<<<<<< HEAD
-import React, { useState, useMemo } from 'react';
-import { Layout, Row, Col, Tabs, Button } from 'antd';
-import Masonry from 'react-masonry-css';
-import { HowToBuyModal } from '../../components/HowToBuyModal';
-
-import { AuctionViewState, useAuctions, AuctionView } from '../../hooks';
-
-import { AuctionRenderCard } from '../../components/AuctionRenderCard';
-import { Link, useHistory } from 'react-router-dom';
-import { CardLoader } from '../../components/MyLoader';
-import { useMeta } from '../../contexts';
-import BN from 'bn.js';
-import { programIds, useConnection, useWallet } from '@oyster/common';
-import { saveAdmin } from '../../actions/saveAdmin';
-import { WhitelistedCreator } from '../../models/metaplex';
-import { Banner } from '../../components/Banner';
-
-const { TabPane } = Tabs;
-
-const { Content } = Layout;
-
-export enum LiveAuctionViewState {
-  All = '0',
-  Participated = '1',
-  Ended = '2',
-  Resale = '3',
-};
-=======
 import { Layout } from 'antd';
 import React from 'react';
 import { useStore } from '@oyster/common';
 import { useMeta } from '../../contexts';
 import { AuctionListView } from './auctionList';
 import { SetupView } from './setup';
->>>>>>> 6ad9b15a
 
 export const HomeView = () => {
   const { isLoading, store } = useMeta();
   const { isConfigured } = useStore();
 
-<<<<<<< HEAD
-  // Check if the auction is primary sale or not
-  const checkPrimarySale = (auc:AuctionView) => {
-    var flag = 0;
-    auc.items.forEach(i =>
-      {
-        i.forEach(j => {
-          if (j.metadata.info.primarySaleHappened == true) {
-            flag = 1;
-            return true;
-          }})
-        if (flag == 1) return true;
-      })
-      if (flag == 1) return true; else return false;
-  };
-
-  const resaleAuctions = auctions
-  .sort((a, b) => a.auction.info.endedAt?.sub(b.auction.info.endedAt || new BN(0)).toNumber() || 0)
-  .filter(m => checkPrimarySale(m) == true);
-
-  // Removed resales from live auctions
-  const liveAuctions = auctions
-  .sort((a, b) => a.auction.info.endedAt?.sub(b.auction.info.endedAt || new BN(0)).toNumber() || 0)
-  .filter(a => !resaleAuctions.includes(a));
-
-  let items = liveAuctions;
-
-  switch (activeKey) {
-      case LiveAuctionViewState.All:
-        items = liveAuctions;
-        break;
-      case LiveAuctionViewState.Participated:
-        items = liveAuctions.concat(auctionsEnded).filter((m, idx) => m.myBidderMetadata?.info.bidderPubkey == wallet?.publicKey?.toBase58());
-        break;
-      case LiveAuctionViewState.Resale:
-        items = resaleAuctions;
-        break;
-      case LiveAuctionViewState.Ended:
-        items = auctionsEnded;
-        break;
-  }
-
-  const liveAuctionsView = (
-    <Masonry
-      breakpointCols={breakpointColumnsObj}
-      className="my-masonry-grid"
-      columnClassName="my-masonry-grid_column"
-    >
-      {!isLoading
-        ? items.map((m, idx) => {
-            const id = m.auction.pubkey;
-            return (
-              <Link to={`/auction/${id}`} key={idx}>
-                <AuctionRenderCard key={id} auctionView={m} />
-              </Link>
-            );
-          })
-        : [...Array(10)].map((_, idx) => <CardLoader key={idx} />)}
-    </Masonry>
-  );
-
-  const CURRENT_STORE = programIds().store;
-
-  return (
-    <Layout style={{ margin: 0, alignItems: 'center' }}>
-      {!store && !isLoading && (
-        <>
-          {!CURRENT_STORE && (
-            <p>
-              Store has not been configured please set{' '}
-              <em>REACT_APP_STORE_OWNER_ADDRESS_ADDRESS</em> to admin wallet
-              inside <em>packages/web/.env</em> and restart yarn
-            </p>
-          )}
-          {CURRENT_STORE && !wallet?.publicKey && (
-            <p>
-              <Button type="primary" className="app-btn" onClick={connect}>
-                Connect
-              </Button>{' '}
-              to configure store.
-            </p>
-          )}
-          {CURRENT_STORE && wallet?.publicKey && (
-            <>
-              <p>
-                Initializing store will allow you to control list of creators.
-              </p>
-
-              <Button
-                className="app-btn"
-                type="primary"
-                loading={isInitalizingStore}
-                disabled={!CURRENT_STORE}
-                onClick={async () => {
-                  if (!wallet?.publicKey) {
-                    return;
-                  }
-
-                  setIsInitalizingStore(true);
-
-                  await saveAdmin(connection, wallet, false, [
-                    new WhitelistedCreator({
-                      address: wallet?.publicKey.toBase58(),
-                      activated: true,
-                    }),
-                  ]);
-
-                  history.push('/admin');
-
-                  window.location.reload();
-                }}
-              >
-                Init Store
-              </Button>
-            </>
-          )}
-        </>
-      )}
-      {/* <PreSaleBanner auction={heroAuction} /> */}
-      <Banner
-        src={'/main-banner.svg'}
-        headingText={'The amazing world of McFarlane.'}
-        subHeadingText={'Buy exclusive McFarlane NFTs.'}
-        actionComponent={<HowToBuyModal buttonClassName="secondary-btn" />}
-        useBannerBg={true}
-      />
-      <Layout>
-        <Content style={{ display: 'flex', flexWrap: 'wrap' }}>
-          <Col style={{ width: '100%', marginTop: 32 }}>
-            <Row>
-              <Tabs activeKey={activeKey}
-                  onTabClick={key => setActiveKey(key as LiveAuctionViewState)}>
-                <TabPane
-                  tab={
-                    <>
-                      <span className={'live'}></span> Live
-                    </>
-                  }
-                  key={LiveAuctionViewState.All}
-                >
-                  {liveAuctionsView}
-                </TabPane>
-                {resaleAuctions.length > 0 && (
-                  <TabPane
-                    tab={'Secondary Marketplace'}
-                    key={LiveAuctionViewState.Resale}
-                  >
-                    {liveAuctionsView}
-                  </TabPane>
-                )}
-                <TabPane tab={'Ended'} key={LiveAuctionViewState.Ended}>
-                  {liveAuctionsView}
-                </TabPane>
-              </Tabs>
-            </Row>
-          </Col>
-        </Content>
-      </Layout>
-=======
   const showAuctions = (store && isConfigured) || isLoading;
 
   return (
     <Layout style={{ margin: 0, marginTop: 30, alignItems: 'center' }}>
       {showAuctions ? <AuctionListView /> : <SetupView />}
->>>>>>> 6ad9b15a
     </Layout>
   );
 };