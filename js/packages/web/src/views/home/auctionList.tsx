import { useWallet } from '@solana/wallet-adapter-react';
import { Col, Layout, Row, Tabs, Button } from 'antd';
import BN from 'bn.js';
import React, { useState } from 'react';
import Masonry from 'react-masonry-css';
import { HowToBuyModal } from '../../components/HowToBuyModal';

import { AuctionViewState, useAuctions, AuctionView } from '../../hooks';

import { AuctionRenderCard } from '../../components/AuctionRenderCard';
<<<<<<< HEAD
import { Link, useHistory } from 'react-router-dom';
import { CardLoader } from '../../components/MyLoader';
import { useMeta } from '../../contexts';
import { programIds, useConnection} from '@oyster/common';
import { saveAdmin } from '../../actions/saveAdmin';
import { WhitelistedCreator } from '../../models/metaplex';
=======
import { Link } from 'react-router-dom';
import { CardLoader } from '../../components/MyLoader';
import { useMeta } from '../../contexts';
>>>>>>> 40441a37
import { Banner } from '../../components/Banner';

const { TabPane } = Tabs;

const { Content } = Layout;

export enum LiveAuctionViewState {
  All = '0',
  Participated = '1',
  Ended = '2',
  Resale = '3',
};
export const AuctionListView = () => {
  const auctions = useAuctions(AuctionViewState.Live);
  const auctionsEnded = [
    ...useAuctions(AuctionViewState.Ended),
    ...useAuctions(AuctionViewState.BuyNow)
  ];
  const [activeKey, setActiveKey] = useState(LiveAuctionViewState.All);
  const { isLoading } = useMeta();
  const { connected, publicKey } = useWallet();
  const breakpointColumnsObj = {
    default: 4,
    1100: 3,
    700: 2,
    500: 1,
  };

  // Check if the auction is primary sale or not
  const checkPrimarySale = (auc: AuctionView) => {
    var flag = 0;
    auc.items.forEach(i => {
      i.forEach(j => {
        if (j.metadata.info.primarySaleHappened == true) {
          flag = 1;
          return true;
        }
      });
      if (flag == 1) return true;
    });
    if (flag == 1) return true;
    else return false;
  };

  const resaleAuctions = auctions
    .sort(
      (a, b) =>
        a.auction.info.endedAt
          ?.sub(b.auction.info.endedAt || new BN(0))
          .toNumber() || 0,
    )
    .filter(m => checkPrimarySale(m) == true);

  // Removed resales from live auctions
  const liveAuctions = auctions
    .sort(
      (a, b) =>
        a.auction.info.endedAt
          ?.sub(b.auction.info.endedAt || new BN(0))
          .toNumber() || 0,
    )
    .filter(a => !resaleAuctions.includes(a));

  let items = liveAuctions;

  switch (activeKey) {
    case LiveAuctionViewState.All:
      items = liveAuctions;
      break;
    case LiveAuctionViewState.Participated:
      items = liveAuctions
        .concat(auctionsEnded)
        .filter(
          (m, idx) =>
            m.myBidderMetadata?.info.bidderPubkey == publicKey?.toBase58(),
        );
      break;
    case LiveAuctionViewState.Resale:
      items = resaleAuctions;
      break;
    case LiveAuctionViewState.Ended:
      items = auctionsEnded;
      break;
  }

  const liveAuctionsView = (
    <Masonry
      breakpointCols={breakpointColumnsObj}
      className="my-masonry-grid"
      columnClassName="my-masonry-grid_column"
    >
      {!isLoading
        ? items.map((m, idx) => {
            const id = m.auction.pubkey;
            return (
              <Link to={`/auction/${id}`} key={idx}>
                <AuctionRenderCard key={id} auctionView={m} />
              </Link>
            );
          })
        : [...Array(10)].map((_, idx) => <CardLoader key={idx} />)}
    </Masonry>
  );
  const endedAuctions = (
    <Masonry
      breakpointCols={breakpointColumnsObj}
      className="my-masonry-grid"
      columnClassName="my-masonry-grid_column"
    >
      {!isLoading
        ? auctionsEnded.map((m, idx) => {
            const id = m.auction.pubkey;
            return (
              <Link to={`/auction/${id}`} key={idx}>
                <AuctionRenderCard key={id} auctionView={m} />
              </Link>
            );
          })
        : [...Array(10)].map((_, idx) => <CardLoader key={idx} />)}
    </Masonry>
  );

  return (
    <>
      <Banner
        src={'/main-banner.svg'}
        headingText={'The amazing world of Metaplex.'}
        subHeadingText={'Buy exclusive Metaplex NFTs.'}
        actionComponent={<HowToBuyModal buttonClassName="secondary-btn" />}
        useBannerBg={true}
      />
      <Layout>
        <Content style={{ display: 'flex', flexWrap: 'wrap' }}>
          <Col style={{ width: '100%', marginTop: 32 }}>
            <Row>
              <Tabs activeKey={activeKey}
                  onTabClick={key => setActiveKey(key as LiveAuctionViewState)}>
                <TabPane
                  tab={
                    <>
                      <span className={'live'}></span> Live
                    </>
                  }
                  key={LiveAuctionViewState.All}
                >
                  {liveAuctionsView}
                </TabPane>
                {resaleAuctions.length > 0 && (
                  <TabPane
                    tab={'Secondary Marketplace'}
                    key={LiveAuctionViewState.Resale}
                  >
                    {liveAuctionsView}
                  </TabPane>
                )}
                <TabPane tab={'Ended'} key={LiveAuctionViewState.Ended}>
                  {endedAuctions}
                </TabPane>
                {connected && (
                  <TabPane
                    tab={'Participated'}
                    key={LiveAuctionViewState.Participated}
                  >
                    {liveAuctionsView}
                  </TabPane>
                )}
              </Tabs>
            </Row>
          </Col>
        </Content>
      </Layout>
    </>
  );
};<|MERGE_RESOLUTION|>--- conflicted
+++ resolved
@@ -1,5 +1,5 @@
 import { useWallet } from '@solana/wallet-adapter-react';
-import { Col, Layout, Row, Tabs, Button } from 'antd';
+import { Col, Layout, Row, Tabs } from 'antd';
 import BN from 'bn.js';
 import React, { useState } from 'react';
 import Masonry from 'react-masonry-css';
@@ -8,18 +8,9 @@
 import { AuctionViewState, useAuctions, AuctionView } from '../../hooks';
 
 import { AuctionRenderCard } from '../../components/AuctionRenderCard';
-<<<<<<< HEAD
-import { Link, useHistory } from 'react-router-dom';
-import { CardLoader } from '../../components/MyLoader';
-import { useMeta } from '../../contexts';
-import { programIds, useConnection} from '@oyster/common';
-import { saveAdmin } from '../../actions/saveAdmin';
-import { WhitelistedCreator } from '../../models/metaplex';
-=======
 import { Link } from 'react-router-dom';
 import { CardLoader } from '../../components/MyLoader';
 import { useMeta } from '../../contexts';
->>>>>>> 40441a37
 import { Banner } from '../../components/Banner';
 
 const { TabPane } = Tabs;
@@ -31,7 +22,8 @@
   Participated = '1',
   Ended = '2',
   Resale = '3',
-};
+}
+
 export const AuctionListView = () => {
   const auctions = useAuctions(AuctionViewState.Live);
   const auctionsEnded = [
