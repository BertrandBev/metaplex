--- conflicted
+++ resolved
@@ -1,12 +1,6 @@
-<<<<<<< HEAD
 import React, { useCallback, useEffect, useState } from 'react'
 
-import { Button, Form, Input, Layout, Modal } from "antd";
-=======
-import React, {useCallback, useState} from 'react'
-
-import {Button, Input, Layout, Modal} from "antd";
->>>>>>> bf47fd11
+import {Button, Input, Layout, Modal, Form} from "antd";
 import { ModalProps } from 'antd/lib/modal';
 import { LogoLink } from "../../components/AppBar";
 import { textContent } from "./textContent";
@@ -23,8 +17,6 @@
   extraButton?: JSX.Element,
 }
 
-<<<<<<< HEAD
-=======
 const DiscordButton = () => (
   <a className={"discord-button"} target={"_blank"} href={"https://discord.com/invite/metaplex"}>
     <span></span> Join our Discord
@@ -32,7 +24,6 @@
 )
 
 
->>>>>>> bf47fd11
 const PreLaunchModal = (props: GotEmailButtonProps) => {
   const { onCancel, visible, titleText, descriptionText, extraButton, className, ...rest } = props;
   const handleOnCancel = useCallback((e) => {
@@ -59,11 +50,7 @@
         {descriptionText}
       </div>
       {extraButton && (
-<<<<<<< HEAD
-        { extraButton }
-=======
         extraButton
->>>>>>> bf47fd11
       )}
     </Modal>
   );
@@ -87,8 +74,6 @@
   }
   const saveTypeForm = async () => {
     setSubmitted(true)
-
-
   }
   useEffect(() => {
     verifyUser()
@@ -105,7 +90,7 @@
         visible={gotVisible}
         onCancel={() => {
           setGotVisible(false);
-          setVerified(true) //remove later
+          //setVerified(true) //remove later
         }}
       />
       <PreLaunchModal
@@ -184,7 +169,7 @@
             className={"pre-main-content second"}
           >
             <div className={"logo"}>
-              <LogoLink/>
+              <LogoLink />
             </div>
             <div className={"verify-message"}>
               <span>Thanks for verifying</span>
@@ -195,8 +180,8 @@
             </div>
             <div className={"pre-input wallet"}>
               <Input value={walletAddress} placeholder={"Wallet address"}
-                     onChange={(val) => setWalletAddress(val.target.value)}/>
-              <Button className={"secondary-btn sign-up"} onClick={() => saveTypeForm()}>Submit</Button>
+                     onChange={(val) => setWalletAddress(val.target.value)} />
+              <Button className={"secondary-btn sign-up"} onClick={() => setSentVisible(true)}>Submit</Button>
             </div>
             <div className={"verify-message mb40"}>
               <span>How to create a wallet:</span>
