--- conflicted
+++ resolved
@@ -58,18 +58,9 @@
         <Row ref={ref}>
           <Col xs={{ span: 24 }} md={{ span: 12 }} style={{ padding: '30px' }}>
             <ArtContent
-<<<<<<< HEAD
-              category={art.category}
-              extension={art.image}
-              uri={art.image}
               style={{ width: 500 }}
               height={500}
               width={500}
-=======
-              style={{ width: 300 }}
-              height={300}
-              width={300}
->>>>>>> 42a8d1d3
               className="artwork-image"
               pubkey={id}
               active={true}
@@ -172,13 +163,6 @@
           <Col span="24">
             <Divider />
             {art.creators?.find(c => !c.verified) && unverified}
-<<<<<<< HEAD
-            {/* <div className="info-header">CREATOR ROYALTIES</div>
-            <div className="royalties">
-              {((art.seller_fee_basis_points || 0) / 100).toFixed(2)}%
-            </div> */}
-=======
->>>>>>> 42a8d1d3
             <br />
             <div className="info-header">ABOUT THE CREATION</div>
             <div className="info-content">{description}</div>
