--- conflicted
+++ resolved
@@ -25,14 +25,9 @@
   setProgramIds,
   useConnection,
   useConnectionConfig,
-<<<<<<< HEAD
   Vault,
   VaultKey,
-=======
-  walletAdapters,
-  AuctionState,
   useWallet,
->>>>>>> 8c46e690
 } from '@oyster/common';
 import { MintInfo } from '@solana/spl-token';
 import { Connection, PublicKey, PublicKeyAndAccount } from '@solana/web3.js';
