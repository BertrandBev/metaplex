import { AccountInfo, PublicKey } from '@solana/web3.js';
import {
  AuctionManagerV1,
  AuctionManagerV2,
  BidRedemptionTicket,
  decodeAuctionManager,
  decodeBidRedemptionTicket,
  decodeStore,
  isCreatorPartOfTheStore,
  MetaplexKey,
  Store,
  WhitelistedCreator,
  WhitelistedCreatorParser,
  PayoutTicket,
  decodePayoutTicket,
  PrizeTrackingTicket,
  decodePrizeTrackingTicket,
  BidRedemptionTicketV2,
  decodeSafetyDepositConfig,
  SafetyDepositConfig,
} from '../../models';
import { ProcessAccountsFunc } from './types';
import { METAPLEX_ID, programIds } from '../../utils';
<<<<<<< HEAD
import { ParsedAccount } from '../accounts';
import { cache } from '../accounts';
=======
import { ParsedAccount } from '../accounts/types';
import { cache } from '../accounts/cache';
import names from '../../config/userNames.json';
>>>>>>> 40441a37

export const processMetaplexAccounts: ProcessAccountsFunc = async (
  { account, pubkey },
  setter,
  useAll,
) => {
  if (!isMetaplexAccount(account)) return;

  try {
    const STORE_ID = programIds().store;

    if (
      isAuctionManagerV1Account(account) ||
      isAuctionManagerV2Account(account)
    ) {
      const storeKey = new PublicKey(account.data.slice(1, 33));

      if ((STORE_ID && storeKey.equals(STORE_ID)) || useAll) {
        const auctionManager = decodeAuctionManager(account.data);

        const parsedAccount: ParsedAccount<
          AuctionManagerV1 | AuctionManagerV2
        > = {
          pubkey,
          account,
          info: auctionManager,
        };
        setter(
          'auctionManagersByAuction',
          auctionManager.auction,
          parsedAccount,
        );
      }
    }

    if (
      isBidRedemptionTicketV1Account(account) ||
      isBidRedemptionTicketV2Account(account)
    ) {
      const ticket = decodeBidRedemptionTicket(account.data);
      const parsedAccount: ParsedAccount<BidRedemptionTicket> = {
        pubkey,
        account,
        info: ticket,
      };
      setter('bidRedemptions', pubkey, parsedAccount);

      if (ticket.key == MetaplexKey.BidRedemptionTicketV2) {
        const asV2 = ticket as BidRedemptionTicketV2;
        if (asV2.winnerIndex) {
          setter(
            'bidRedemptionV2sByAuctionManagerAndWinningIndex',
            asV2.auctionManager + '-' + asV2.winnerIndex.toNumber(),
            parsedAccount,
          );
        }
      }
    }

    if (isPayoutTicketV1Account(account)) {
      const ticket = decodePayoutTicket(account.data);
      const parsedAccount: ParsedAccount<PayoutTicket> = {
        pubkey,
        account,
        info: ticket,
      };
      setter('payoutTickets', pubkey, parsedAccount);
    }

    if (isPrizeTrackingTicketV1Account(account)) {
      const ticket = decodePrizeTrackingTicket(account.data);
      const parsedAccount: ParsedAccount<PrizeTrackingTicket> = {
        pubkey,
        account,
        info: ticket,
      };
      setter('prizeTrackingTickets', pubkey, parsedAccount);
    }

    if (isStoreV1Account(account)) {
      const store = decodeStore(account.data);
      const parsedAccount: ParsedAccount<Store> = {
        pubkey,
        account,
        info: store,
      };
      if (STORE_ID && pubkey === STORE_ID.toBase58()) {
        setter('store', pubkey, parsedAccount);
      }
      setter('stores', pubkey, parsedAccount);
    }

    if (isSafetyDepositConfigV1Account(account)) {
      const config = decodeSafetyDepositConfig(account.data);
      const parsedAccount: ParsedAccount<SafetyDepositConfig> = {
        pubkey,
        account,
        info: config,
      };
      setter(
        'safetyDepositConfigsByAuctionManagerAndIndex',
        config.auctionManager + '-' + config.order.toNumber(),
        parsedAccount,
      );
    }

    if (isWhitelistedCreatorV1Account(account)) {
      const parsedAccount = cache.add(
        pubkey,
        account,
        WhitelistedCreatorParser,
        false,
      ) as ParsedAccount<WhitelistedCreator>;

      // TODO: figure out a way to avoid generating creator addresses during parsing
      // should we store store id inside creator?
      if (STORE_ID) {
        const isWhitelistedCreator = await isCreatorPartOfTheStore(
          parsedAccount.info.address,
          pubkey,
        );
        const nameInfo = (names as any)[parsedAccount.info.address];

        if (nameInfo) {
          parsedAccount.info = { ...parsedAccount.info, ...nameInfo };
        }
        if (isWhitelistedCreator) {
          setter(
            'whitelistedCreatorsByCreator',
            parsedAccount.info.address,
            parsedAccount,
          );
        }
      }

      if (useAll) {
        setter(
          'creators',
          parsedAccount.info.address + '-' + pubkey,
          parsedAccount,
        );
      }
    }
  } catch {
    // ignore errors
    // add type as first byte for easier deserialization
  }
};

const isMetaplexAccount = (account: AccountInfo<Buffer>) =>
  (account.owner as unknown as any) === METAPLEX_ID;

const isAuctionManagerV1Account = (account: AccountInfo<Buffer>) =>
  account.data[0] === MetaplexKey.AuctionManagerV1;

const isAuctionManagerV2Account = (account: AccountInfo<Buffer>) =>
  account.data[0] === MetaplexKey.AuctionManagerV2;

const isBidRedemptionTicketV1Account = (account: AccountInfo<Buffer>) =>
  account.data[0] === MetaplexKey.BidRedemptionTicketV1;

const isBidRedemptionTicketV2Account = (account: AccountInfo<Buffer>) =>
  account.data[0] === MetaplexKey.BidRedemptionTicketV2;

const isPayoutTicketV1Account = (account: AccountInfo<Buffer>) =>
  account.data[0] === MetaplexKey.PayoutTicketV1;

const isPrizeTrackingTicketV1Account = (account: AccountInfo<Buffer>) =>
  account.data[0] === MetaplexKey.PrizeTrackingTicketV1;

const isStoreV1Account = (account: AccountInfo<Buffer>) =>
  account.data[0] === MetaplexKey.StoreV1;

const isSafetyDepositConfigV1Account = (account: AccountInfo<Buffer>) =>
  account.data[0] === MetaplexKey.SafetyDepositConfigV1;

const isWhitelistedCreatorV1Account = (account: AccountInfo<Buffer>) =>
  account.data[0] === MetaplexKey.WhitelistedCreatorV1;<|MERGE_RESOLUTION|>--- conflicted
+++ resolved
@@ -21,14 +21,9 @@
 } from '../../models';
 import { ProcessAccountsFunc } from './types';
 import { METAPLEX_ID, programIds } from '../../utils';
-<<<<<<< HEAD
 import { ParsedAccount } from '../accounts';
 import { cache } from '../accounts';
-=======
-import { ParsedAccount } from '../accounts/types';
-import { cache } from '../accounts/cache';
 import names from '../../config/userNames.json';
->>>>>>> 40441a37
 
 export const processMetaplexAccounts: ProcessAccountsFunc = async (
   { account, pubkey },
