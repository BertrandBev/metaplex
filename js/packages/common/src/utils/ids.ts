--- conflicted
+++ resolved
@@ -1,9 +1,6 @@
 import { PublicKey } from '@solana/web3.js';
-<<<<<<< HEAD
-=======
 import { findProgramAddress } from '../utils';
 import { TokenSwapLayout, TokenSwapLayoutV1 } from '../models/tokenSwap';
->>>>>>> 42a8d1d3
 
 export const STORE_OWNER_ADDRESS = process.env
   .REACT_APP_STORE_OWNER_ADDRESS_ADDRESS
