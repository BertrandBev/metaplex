import * as fs from 'fs';
import * as path from 'path';
import { program } from 'commander';
import * as anchor from '@project-serum/anchor';
import BN from 'bn.js';

import { fromUTF8Array, parsePrice } from './helpers/various';
import { Token, TOKEN_PROGRAM_ID } from '@solana/spl-token';
import { PublicKey } from '@solana/web3.js';
import {
  CACHE_PATH,
  CONFIG_ARRAY_START,
  CONFIG_LINE_SIZE,
  EXTENSION_JSON,
  EXTENSION_PNG,
} from './helpers/constants';
import {
  getCandyMachineAddress,
  loadCandyProgram,
  loadWalletKey,
} from './helpers/accounts';
import { Config } from './types';
import { upload, populate } from './commands/upload';
import { loadCache, saveCache } from './helpers/cache';
import { mint } from './commands/mint';
import { signMetadata } from './commands/sign';
import { signAllMetadataFromCandyMachine } from './commands/signAll';
import log from 'loglevel';

program.version('0.0.2');

if (!fs.existsSync(CACHE_PATH)) {
  fs.mkdirSync(CACHE_PATH);
}

log.setLevel(log.levels.INFO);

programCommand('upload')
  .argument(
    '<directory>',
    'Directory containing images named from 0-n',
    val => {
      return fs.readdirSync(`${val}`).map(file => path.join(val, file));
    },
  )
<<<<<<< HEAD
  .action(async (files: string[], options, cmd) => {
    const { keypair, env, cacheName } = cmd.opts();
=======
  .option('-n, --number <number>', 'Number of images to upload')
  .option(
    '-s, --storage <string>',
    'Database to use for storage (arweave, ipfs)',
    'arweave',
  )
  .option(
    '--ipfs-infura-project-id',
    'Infura IPFS project id (required if using IPFS)',
  )
  .option(
    '--ipfs-infura-secret',
    'Infura IPFS scret key (required if using IPFS)',
  )
  .option('--no-retain-authority', 'Do not retain authority to update metadata')
  .action(async (files: string[], options, cmd) => {
    const {
      number,
      keypair,
      env,
      cacheName,
      storage,
      ipfsInfuraProjectId,
      ipfsInfuraSecret,
      retainAuthority,
    } = cmd.opts();

    if (storage === 'ipfs' && (!ipfsInfuraProjectId || !ipfsInfuraSecret)) {
      throw new Error(
        'IPFS selected as storage option but Infura project id or secret key were not provided.',
      );
    }
    if (!(storage === 'arweave' || storage === 'ipfs')) {
      throw new Error("Storage option must either be 'arweave' or 'ipfs'.");
    }
    const ipfsCredentials = {
      projectId: ipfsInfuraProjectId,
      secretKey: ipfsInfuraSecret,
    };
>>>>>>> a7cca2ec

    const pngFileCount = files.filter(it => {
      return it.endsWith(EXTENSION_PNG);
    }).length;
    const jsonFileCount = files.filter(it => {
      return it.endsWith(EXTENSION_JSON);
    }).length;

    if (pngFileCount !== jsonFileCount) {
      throw new Error(
        `number of png files (${pngFileCount}) is different than the number of json files (${jsonFileCount})`,
      );
    }

    log.info(`Beginning the upload for ${pngFileCount} (png+json) pairs`);
    const startMs = Date.now();
    log.info('started at: ' + startMs.toString());
    let warn = false;
    for (; ;) {
      const successful = await upload(
        files,
        cacheName,
        env,
        keypair,
<<<<<<< HEAD
=======
        elemCount,
        storage,
        retainAuthority,
        ipfsCredentials,
>>>>>>> a7cca2ec
      );

      if (successful) {
        warn = false;
        break;
      } else {
        warn = true;
        log.warn('upload was not successful, rerunning');
      }
    }
    const endMs = Date.now();
    const timeTaken = new Date(endMs - startMs).toISOString().substr(11, 8);
    log.info(
      `ended at: ${new Date(endMs).toString()}. time taken: ${timeTaken}`,
    );
    if (warn) {
      log.info('not all images have been uploaded, rerun this step.');
    }
  });

programCommand('populate')
  .action(async (directory, cmd) => {
    const { keypair, env, cacheName } = cmd.opts();
    const successful = await populate(
      cacheName,
      env,
      keypair,
    );
    if (successful)
      log.info('Populated files successfuly')
    else
      log.info('Error populating the files')
  });

programCommand('verify').action(async (directory, cmd) => {
  const { env, keypair, cacheName } = cmd.opts();

  const cacheContent = loadCache(cacheName, env);
  const walletKeyPair = loadWalletKey(keypair);
  const anchorProgram = await loadCandyProgram(walletKeyPair, env);

  const configAddress = new PublicKey(cacheContent.program.config);
  const config = await anchorProgram.provider.connection.getAccountInfo(
    configAddress,
  );
  let allGood = true;

  const keys = Object.keys(cacheContent.items);
  for (let i = 0; i < keys.length; i++) {
    log.debug('Looking at key ', i);
    const key = keys[i];
    const thisSlice = config.data.slice(
      CONFIG_ARRAY_START + 4 + CONFIG_LINE_SIZE * i,
      CONFIG_ARRAY_START + 4 + CONFIG_LINE_SIZE * (i + 1),
    );
    const name = fromUTF8Array([...thisSlice.slice(4, 36)]);
    const uri = fromUTF8Array([...thisSlice.slice(40, 240)]);
    const cacheItem = cacheContent.items[key];
    if (!name.match(cacheItem.name) || !uri.match(cacheItem.link)) {
      //leaving here for debugging reasons, but it's pretty useless. if the first upload fails - all others are wrong
      // log.info(
      //   `Name (${name}) or uri (${uri}) didnt match cache values of (${cacheItem.name})` +
      //   `and (${cacheItem.link}). marking to rerun for image`,
      //   key,
      // );
      cacheItem.onChain = false;
      allGood = false;
    } else {
      log.debug('Name', name, 'with', uri, 'checked out');
    }
  }

  if (!allGood) {
    saveCache(cacheName, env, cacheContent);

    throw new Error(
      `not all NFTs checked out. check out logs above for details`,
    );
  }

  const configData = (await anchorProgram.account.config.fetch(
    configAddress,
  )) as Config;

  const lineCount = new BN(config.data.slice(247, 247 + 4), undefined, 'le');

  log.info(
    `uploaded (${lineCount.toNumber()}) out of (${
      configData.data.maxNumberOfLines
    })`,
  );
  if (configData.data.maxNumberOfLines > lineCount.toNumber()) {
    throw new Error(
      `predefined number of NFTs (${
        configData.data.maxNumberOfLines
      }) is smaller than the uploaded one (${lineCount.toNumber()})`,
    );
  } else {
    log.info('ready to deploy!');
  }

  saveCache(cacheName, env, cacheContent);
});

programCommand('verify_price')
  .option('-p, --price <string>')
  .option('--cache-path <string>')
  .action(async (directory, cmd) => {
    const { keypair, env, price, cacheName, cachePath } = cmd.opts();
    const lamports = parsePrice(price);

    if (isNaN(lamports)) {
      return log.error(`verify_price requires a --price to be set`);
    }

    log.info(`Expected price is: ${lamports}`);

    const cacheContent = loadCache(cacheName, env, cachePath);

    if (!cacheContent) {
      return log.error(
        `No cache found, can't continue. Make sure you are in the correct directory where the assets are located or use the --cache-path option.`,
      );
    }

    const walletKeyPair = loadWalletKey(keypair);
    const anchorProgram = await loadCandyProgram(walletKeyPair, env);

    const [candyMachine] = await getCandyMachineAddress(
      new PublicKey(cacheContent.program.config),
      cacheContent.program.uuid,
    );

    const machine = await anchorProgram.account.candyMachine.fetch(
      candyMachine,
    );

    //@ts-ignore
    const candyMachineLamports = machine.data.price.toNumber();

    log.info(`Candymachine price is: ${candyMachineLamports}`);

    if (lamports != candyMachineLamports) {
      throw new Error(`Expected price and CandyMachine's price do not match!`);
    }

    log.info(`Good to go!`);
  });

programCommand('create_candy_machine')
  .option(
    '-p, --price <string>',
    'Price denominated in SOL or spl-token override',
    '1',
  )
  .option(
    '-t, --spl-token <string>',
    'SPL token used to price NFT mint. To use SOL leave this empty.',
  )
  .option(
    '-a, --spl-token-account <string>',
    'SPL token account that receives mint payments. Only required if spl-token is specified.',
  )
  .option(
    '-s, --sol-treasury-account <string>',
    'SOL account that receives mint payments.',
  )
  .action(async (directory, cmd) => {
    const {
      keypair,
      env,
      price,
      cacheName,
      splToken,
      splTokenAccount,
      solTreasuryAccount,
    } = cmd.opts();

    let parsedPrice = parsePrice(price);
    const cacheContent = loadCache(cacheName, env);

    const walletKeyPair = loadWalletKey(keypair);
    const anchorProgram = await loadCandyProgram(walletKeyPair, env);

    let wallet = walletKeyPair.publicKey;
    const remainingAccounts = [];
    if (splToken || splTokenAccount) {
      if (solTreasuryAccount) {
        throw new Error(
          'If spl-token-account or spl-token is set then sol-treasury-account cannot be set',
        );
      }
      if (!splToken) {
        throw new Error(
          'If spl-token-account is set, spl-token must also be set',
        );
      }
      const splTokenKey = new PublicKey(splToken);
      const splTokenAccountKey = new PublicKey(splTokenAccount);
      if (!splTokenAccount) {
        throw new Error(
          'If spl-token is set, spl-token-account must also be set',
        );
      }

      const token = new Token(
        anchorProgram.provider.connection,
        splTokenKey,
        TOKEN_PROGRAM_ID,
        walletKeyPair,
      );

      const mintInfo = await token.getMintInfo();
      if (!mintInfo.isInitialized) {
        throw new Error(`The specified spl-token is not initialized`);
      }
      const tokenAccount = await token.getAccountInfo(splTokenAccountKey);
      if (!tokenAccount.isInitialized) {
        throw new Error(`The specified spl-token-account is not initialized`);
      }
      if (!tokenAccount.mint.equals(splTokenKey)) {
        throw new Error(
          `The spl-token-account's mint (${tokenAccount.mint.toString()}) does not match specified spl-token ${splTokenKey.toString()}`,
        );
      }

      wallet = splTokenAccountKey;
      parsedPrice = parsePrice(price, 10 ** mintInfo.decimals);
      remainingAccounts.push({
        pubkey: splTokenKey,
        isWritable: false,
        isSigner: false,
      });
    }

    if (solTreasuryAccount) {
      const solAccountKey = new PublicKey(solTreasuryAccount);
      wallet = solAccountKey;
    }

    const config = new PublicKey(cacheContent.program.config);
    const [candyMachine, bump] = await getCandyMachineAddress(
      config,
      cacheContent.program.uuid,
    );
    await anchorProgram.rpc.initializeCandyMachine(
      bump,
      {
        uuid: cacheContent.program.uuid,
        price: new anchor.BN(parsedPrice),
        itemsAvailable: new anchor.BN(Object.keys(cacheContent.items).length),
        goLiveDate: null,
      },
      {
        accounts: {
          candyMachine,
          wallet,
          config: config,
          authority: walletKeyPair.publicKey,
          payer: walletKeyPair.publicKey,
          systemProgram: anchor.web3.SystemProgram.programId,
          rent: anchor.web3.SYSVAR_RENT_PUBKEY,
        },
        signers: [],
        remainingAccounts,
      },
    );
    saveCache(cacheName, env, cacheContent);
    log.info(
      `create_candy_machine finished. candy machine pubkey: ${candyMachine.toBase58()}`,
    );
  });

programCommand('update_candy_machine')
  .option('-d, --date <string>', 'timestamp - eg "04 Dec 1995 00:12:00 GMT"')
  .option('-p, --price <string>', 'SOL price')
  .action(async (directory, cmd) => {
    const { keypair, env, date, price, cacheName } = cmd.opts();
    const cacheContent = loadCache(cacheName, env);

    const secondsSinceEpoch = date ? Date.parse(date) / 1000 : null;
    const lamports = price ? parsePrice(price) : null;

    const walletKeyPair = loadWalletKey(keypair);
    const anchorProgram = await loadCandyProgram(walletKeyPair, env);

    const [candyMachine] = await getCandyMachineAddress(
      new PublicKey(cacheContent.program.config),
      cacheContent.program.uuid,
    );
    const tx = await anchorProgram.rpc.updateCandyMachine(
      lamports ? new anchor.BN(lamports) : null,
      secondsSinceEpoch ? new anchor.BN(secondsSinceEpoch) : null,
      {
        accounts: {
          candyMachine,
          authority: walletKeyPair.publicKey,
        },
      },
    );

    if (date)
      log.info(
        ` - updated startDate timestamp: ${secondsSinceEpoch} (${date})`,
      );
    if (lamports)
      log.info(` - updated price: ${lamports} lamports (${price} SOL)`);
    log.info('updated_candy_machine Done', tx);
  });

programCommand('mint_one_token').action(async (directory, cmd) => {
  const { keypair, env, cacheName } = cmd.opts();

  const cacheContent = loadCache(cacheName, env);
  const configAddress = new PublicKey(cacheContent.program.config);
  const tx = await mint(keypair, env, configAddress);

  log.info('Done', tx);
});

programCommand('sign')
  // eslint-disable-next-line @typescript-eslint/no-unused-vars
  .option('-m, --metadata <string>', 'base58 metadata account id')
  .action(async (directory, cmd) => {
    const { keypair, env, metadata } = cmd.opts();

    await signMetadata(metadata, keypair, env);
  });

function programCommand(name: string) {
  return program
    .command(name)
    .option(
      '-e, --env <string>',
      'Solana cluster env name',
      'devnet', //mainnet-beta, testnet, devnet
    )
    .option(
      '-k, --keypair <path>',
      `Solana wallet location`,
      '--keypair not provided',
    )
    .option('-l, --log-level <string>', 'log level', setLogLevel)
    .option('-c, --cache-name <string>', 'Cache file name', 'temp');
}

// eslint-disable-next-line @typescript-eslint/no-unused-vars
function setLogLevel(value, prev) {
  if (value === undefined || value === null) {
    return;
  }
  log.info('setting the log value to: ' + value);
  log.setLevel(value);
}

programCommand('sign_candy_machine_metadata')
  .option('-cndy, --candy-address <string>', 'Candy machine address', '')
  .option('-b, --batch-size <string>', 'Batch size', '10')
  .action(async (directory, cmd) => {
    const { keypair, env, cacheName, batchSize } = cmd.opts();
    let { candyAddress } = cmd.opts();
    if (!keypair || keypair == '') {
      log.info('Keypair required!');
      return;
    }
    if (!candyAddress || candyAddress == '') {
      log.info('Candy machine address required! Using from saved list.');
      const cacheContent = loadCache(cacheName, env);
      const config = new PublicKey(cacheContent.program.config);
      const candyMachine = (
        await getCandyMachineAddress(config, cacheContent.program.uuid)
      )[0];
      candyAddress = candyMachine.toBase58();
    }
    const batchSizeParsed = parseInt(batchSize);
    if (!parseInt(batchSize)) {
      log.info('Batch size needs to be an integer!');
      return;
    }
    const walletKeyPair = loadWalletKey(keypair);
    const anchorProgram = await loadCandyProgram(walletKeyPair, env);
    log.info('Creator pubkey: ', walletKeyPair.publicKey.toBase58());
    log.info('Environment: ', env);
    log.info('Candy machine address: ', candyAddress);
    log.info('Batch Size: ', batchSizeParsed);
    await signAllMetadataFromCandyMachine(
      anchorProgram.provider.connection,
      walletKeyPair,
      candyAddress,
      batchSizeParsed,
    );
  });

program.parse(process.argv);<|MERGE_RESOLUTION|>--- conflicted
+++ resolved
@@ -43,11 +43,6 @@
       return fs.readdirSync(`${val}`).map(file => path.join(val, file));
     },
   )
-<<<<<<< HEAD
-  .action(async (files: string[], options, cmd) => {
-    const { keypair, env, cacheName } = cmd.opts();
-=======
-  .option('-n, --number <number>', 'Number of images to upload')
   .option(
     '-s, --storage <string>',
     'Database to use for storage (arweave, ipfs)',
@@ -64,7 +59,6 @@
   .option('--no-retain-authority', 'Do not retain authority to update metadata')
   .action(async (files: string[], options, cmd) => {
     const {
-      number,
       keypair,
       env,
       cacheName,
@@ -86,7 +80,6 @@
       projectId: ipfsInfuraProjectId,
       secretKey: ipfsInfuraSecret,
     };
->>>>>>> a7cca2ec
 
     const pngFileCount = files.filter(it => {
       return it.endsWith(EXTENSION_PNG);
@@ -111,13 +104,9 @@
         cacheName,
         env,
         keypair,
-<<<<<<< HEAD
-=======
-        elemCount,
         storage,
         retainAuthority,
         ipfsCredentials,
->>>>>>> a7cca2ec
       );
 
       if (successful) {
