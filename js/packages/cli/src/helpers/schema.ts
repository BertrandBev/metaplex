import { BinaryReader, BinaryWriter } from 'borsh';
import base58 from 'bs58';
import { PublicKey } from '@solana/web3.js';
type StringPublicKey = string;

import BN from 'bn.js';

export class Creator {
  address: StringPublicKey;
  verified: number;
  share: number;

  constructor(args: {
    address: StringPublicKey;
    verified: number;
    share: number;
  }) {
    this.address = args.address;
    this.verified = args.verified;
    this.share = args.share;
  }
}

export class Data {
  name: string;
  symbol: string;
  uri: string;
  sellerFeeBasisPoints: number;
  creators: Creator[] | null;
  constructor(args: {
    name: string;
    symbol: string;
    uri: string;
    sellerFeeBasisPoints: number;
    creators: Creator[] | null;
  }) {
    this.name = args.name;
    this.symbol = args.symbol;
    this.uri = args.uri;
    this.sellerFeeBasisPoints = args.sellerFeeBasisPoints;
    this.creators = args.creators;
  }
}

export class CreateMetadataArgs {
  instruction: number = 0;
  data: Data;
  isMutable: boolean;

  constructor(args: { data: Data; isMutable: boolean }) {
    this.data = args.data;
    this.isMutable = args.isMutable;
  }
}

<<<<<<< HEAD
export class UpdateMetadataArgs {
  instruction: number = 1;
  data: Data | null;
  // Not used by this app, just required for instruction
  updateAuthority: StringPublicKey | null;
  primarySaleHappened: boolean | null;
  constructor(args: {
    data?: Data;
    updateAuthority?: string;
    primarySaleHappened: boolean | null;
  }) {
    this.data = args.data ? args.data : null;
    this.updateAuthority = args.updateAuthority ? args.updateAuthority : null;
    this.primarySaleHappened = args.primarySaleHappened;
  }
}

=======
>>>>>>> 94563b8d
export class CreateMasterEditionArgs {
  instruction: number = 10;
  maxSupply: BN | null;
  constructor(args: { maxSupply: BN | null }) {
    this.maxSupply = args.maxSupply;
  }
}

export const METADATA_SCHEMA = new Map<any, any>([
  [
    CreateMetadataArgs,
    {
      kind: 'struct',
      fields: [
        ['instruction', 'u8'],
        ['data', Data],
        ['isMutable', 'u8'], // bool
      ],
    },
  ],
  [
    CreateMasterEditionArgs,
    {
      kind: 'struct',
      fields: [
        ['instruction', 'u8'],
        ['maxSupply', { kind: 'option', type: 'u64' }],
      ],
    },
  ],
  [
    Data,
    {
      kind: 'struct',
      fields: [
        ['name', 'string'],
        ['symbol', 'string'],
        ['uri', 'string'],
        ['sellerFeeBasisPoints', 'u16'],
        ['creators', { kind: 'option', type: [Creator] }],
      ],
    },
  ],
  [
    Creator,
    {
      kind: 'struct',
      fields: [
        ['address', 'pubkeyAsString'],
        ['verified', 'u8'],
        ['share', 'u8'],
      ],
    },
  ],
]);

export const extendBorsh = () => {
  (BinaryReader.prototype as any).readPubkey = function () {
    const reader = this as unknown as BinaryReader;
    const array = reader.readFixedArray(32);
    return new PublicKey(array);
  };

  (BinaryWriter.prototype as any).writePubkey = function (value: PublicKey) {
    const writer = this as unknown as BinaryWriter;
    writer.writeFixedArray(value.toBuffer());
  };

  (BinaryReader.prototype as any).readPubkeyAsString = function () {
    const reader = this as unknown as BinaryReader;
    const array = reader.readFixedArray(32);
    return base58.encode(array) as StringPublicKey;
  };

  (BinaryWriter.prototype as any).writePubkeyAsString = function (
    value: StringPublicKey,
  ) {
    const writer = this as unknown as BinaryWriter;
    writer.writeFixedArray(base58.decode(value));
  };
};

extendBorsh();<|MERGE_RESOLUTION|>--- conflicted
+++ resolved
@@ -53,7 +53,6 @@
   }
 }
 
-<<<<<<< HEAD
 export class UpdateMetadataArgs {
   instruction: number = 1;
   data: Data | null;
@@ -71,8 +70,6 @@
   }
 }
 
-=======
->>>>>>> 94563b8d
 export class CreateMasterEditionArgs {
   instruction: number = 10;
   maxSupply: BN | null;
@@ -100,6 +97,18 @@
       fields: [
         ['instruction', 'u8'],
         ['maxSupply', { kind: 'option', type: 'u64' }],
+      ],
+    },
+  ],
+  [
+    UpdateMetadataArgs,
+    {
+      kind: 'struct',
+      fields: [
+        ['instruction', 'u8'],
+        ['data', { kind: 'option', type: Data }],
+        ['updateAuthority', { kind: 'option', type: 'pubkeyAsString' }],
+        ['primarySaleHappened', { kind: 'option', type: 'u8' }],
       ],
     },
   ],
