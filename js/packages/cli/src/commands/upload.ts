import { EXTENSION_PNG } from '../helpers/constants';
import path from 'path';
import {
  createConfig,
  loadCandyProgram,
  loadWalletKey,
} from '../helpers/accounts';
import { PublicKey } from '@solana/web3.js';
import fs from 'fs';
import BN from 'bn.js';
import { loadCache, saveCache } from '../helpers/cache';
import log from 'loglevel';
import { arweaveUpload } from '../helpers/upload/arweave';
import { ipfsCreds, ipfsUpload } from '../helpers/upload/ipfs';

export async function upload(
  files: string[],
  cacheName: string,
  env: string,
<<<<<<< HEAD
  keypair: string
=======
  keypair: string,
  totalNFTs: number,
  storage: string,
  retainAuthority: boolean,
  ipfsCredentials: ipfsCreds,
>>>>>>> a7cca2ec
): Promise<boolean> {
  let uploadSuccessful = true;
  const cacheContent = loadCache(cacheName, env) || {};

  if (!cacheContent.items) cacheContent.items = {};
  const existingInCache = Object.keys(cacheContent.items);

  const seen = {};
  const newFiles = [];

  files.forEach(f => {
    if (!seen[f.replace(EXTENSION_PNG, '').split('/').pop()]) {
      seen[f.replace(EXTENSION_PNG, '').split('/').pop()] = true;
      newFiles.push(f);
    }
  });
  existingInCache.forEach(f => {
    if (!seen[f]) {
      seen[f] = true;
      newFiles.push(f + '.png');
    }
  });

  const images = newFiles.filter(val => path.extname(val) === EXTENSION_PNG);
  const SIZE = images.length;

  const walletKeyPair = loadWalletKey(keypair);
  const anchorProgram = await loadCandyProgram(walletKeyPair, env);

  let uploadCount = 0;
  for (let i = 0; i < SIZE; i++) {
    const image = images[i];
    const imageName = path.basename(image);
    const index = imageName.replace(EXTENSION_PNG, '');

    log.debug(`Processing file: ${i}`);
    if (i % 50 === 0) {
      log.info(`Processing file: ${i}`);
    }

<<<<<<< HEAD
    const storageCost = 10;
=======
>>>>>>> a7cca2ec
    let link = cacheContent?.items?.[index]?.link;
    // Skip if the link already exists
    if (link) continue;

    const manifestPath = image.replace(EXTENSION_PNG, '.json');
    const manifestContent = fs
      .readFileSync(manifestPath)
      .toString()
      .replace(imageName, 'image.png')
      .replace(imageName, 'image.png');
    const manifest = JSON.parse(manifestContent);
    const manifestBuffer = Buffer.from(JSON.stringify(manifest));
    const instructions = [
      anchor.web3.SystemProgram.transfer({
        fromPubkey: walletKeyPair.publicKey,
        toPubkey: ARWEAVE_PAYMENT_WALLET,
        lamports: storageCost,
      }),
    ];

<<<<<<< HEAD
    const tx = await sendTransactionWithRetryWithKeypair(
      anchorProgram.provider.connection,
      walletKeyPair,
      instructions,
      [],
      'single',
    );
    log.debug('transaction for arweave payment:', tx);
=======
      if (i === 0 && !cacheContent.program.uuid) {
        // initialize config
        log.info(`initializing config`);
        try {
          const res = await createConfig(anchorProgram, walletKeyPair, {
            maxNumberOfLines: new BN(totalNFTs),
            symbol: manifest.symbol,
            sellerFeeBasisPoints: manifest.seller_fee_basis_points,
            isMutable: true,
            maxSupply: new BN(0),
            retainAuthority: retainAuthority,
            creators: manifest.properties.creators.map(creator => {
              return {
                address: new PublicKey(creator.address),
                verified: true,
                share: creator.share,
              };
            }),
          });
          cacheContent.program.uuid = res.uuid;
          cacheContent.program.config = res.config.toBase58();
          config = res.config;
>>>>>>> a7cca2ec

    // data.append('tags', JSON.stringify(tags));
    // payment transaction
    const data = new FormData();
    data.append('transaction', tx['txid']);
    data.append('env', env);
    data.append('file[]', fs.createReadStream(image), {
      filename: `image.png`,
      contentType: 'image/png',
    });
    data.append('file[]', manifestBuffer, 'metadata.json');
    try {
      const result = await uploadToArweave(data, manifest, index);

      const metadataFile = result.messages?.find(
        m => m.filename === 'manifest.json',
      );
      if (metadataFile?.transactionId) {
        link = `https://arweave.net/${metadataFile.transactionId}`;
        log.debug(`File uploaded: ${link}`);
        uploadCount += 1;
      }

<<<<<<< HEAD
      cacheContent.items[index] = {
        link,
        name: manifest.name,
        onChain: false,
      };
      saveCache(cacheName, env, cacheContent);
    } catch (er) {
      uploadSuccessful = false;
      log.error(`Error uploading file ${index}`, er);
    }
  }
  console.log(`Done. Successful = ${uploadSuccessful}. Uploaded ${uploadCount} files`);
  return uploadSuccessful;
}

export async function populate(
  cacheName: string,
  env: string,
  keypair: string
) {
  let uploadSuccessful = true;
  const cacheContent = loadCache(cacheName, env) || {};
  const walletKeyPair = loadWalletKey(keypair);
  const anchorProgram = await loadCandyProgram(walletKeyPair, env);

  const keys = Object.keys(cacheContent.items);
  if (!cacheContent.items || keys.length == 0)
    return log.error('No items to populate');

  if (keys.some(key => !cacheContent.items[key].link))
    return log.error('An item is missing a link. Run the "upload" command first')

  if (!cacheContent.program) {
    cacheContent.program = {};
    // initialize config
    log.info(`initializing config`);

    // Fetch  the first item to retreive the config
    const link = cacheContent.items[keys[0]].link;
    const manifest = await (await fetch(link, { method: 'GET' })).json();

    try {
      const res = await createConfig(anchorProgram, walletKeyPair, {
        maxNumberOfLines: new BN(keys.length),
        symbol: manifest.symbol,
        sellerFeeBasisPoints: manifest.seller_fee_basis_points,
        isMutable: true,
        maxSupply: new BN(0),
        retainAuthority: true,
        creators: manifest.properties.creators.map(creator => {
          return {
            address: new PublicKey(creator.address),
            verified: true,
            share: creator.share,
          };
        }),
      });
      cacheContent.program.uuid = res.uuid;
      cacheContent.program.config = res.config.toBase58();
      saveCache(cacheName, env, cacheContent);
      log.info(
        `initialized config for a candy machine with publickey: ${res.config.toBase58()}`,
      );
    } catch (exx) {
      log.error('Error deploying config to Solana network.', exx);
      throw exx;
=======
      if (!link) {
        try {
          if (storage === 'arweave') {
            link = await arweaveUpload(
              walletKeyPair,
              anchorProgram,
              env,
              image,
              manifestBuffer,
              manifest,
              index,
            );
          } else if (storage === 'ipfs') {
            link = await ipfsUpload(ipfsCredentials, image, manifestBuffer);
          }

          if (link) {
            console.log('setting cache for ', index);
            cacheContent.items[index] = {
              link,
              name: manifest.name,
              onChain: false,
            };
            saveCache(cacheName, env, cacheContent);
          }
        } catch (er) {
          uploadSuccessful = false;
          log.error(`Error uploading file ${index}`, er);
        }
      }
>>>>>>> a7cca2ec
    }
  }

  const config = new PublicKey(cacheContent.program.config);
  try {
    await Promise.all(
      chunks(Array.from(Array(keys.length).keys()), 1000).map(
        async allIndexesInSlice => {
          for (
            let offset = 0;
            offset < allIndexesInSlice.length;
            offset += 10
          ) {
            const indexes = allIndexesInSlice.slice(offset, offset + 10);
            const onChain = indexes.filter(i => {
              const index = keys[i];
              return cacheContent.items[index]?.onChain || false;
            });
            const ind = keys[indexes[0]];

            if (onChain.length != indexes.length) {
              log.info(
                `Writing indices ${ind}-${keys[indexes[indexes.length - 1]]}`,
              );
              try {
                await anchorProgram.rpc.addConfigLines(
                  ind,
                  indexes.map(i => ({
                    uri: cacheContent.items[keys[i]].link,
                    name: cacheContent.items[keys[i]].name,
                  })),
                  {
                    accounts: {
                      config,
                      authority: walletKeyPair.publicKey,
                    },
                    signers: [walletKeyPair],
                  },
                );
                indexes.forEach(i => {
                  cacheContent.items[keys[i]] = {
                    ...cacheContent.items[keys[i]],
                    onChain: true,
                  };
                });
                saveCache(cacheName, env, cacheContent);
              } catch (e) {
                log.error(
                  `saving config line ${ind}-${
                    keys[indexes[indexes.length - 1]]
                  } failed`,
                  e,
                );
                uploadSuccessful = false;
              }
            }
          }
        },
      ),
    );
  } catch (e) {
    log.error(e);
  } finally {
    saveCache(cacheName, env, cacheContent);
  }
  console.log(`Done. Successful = ${uploadSuccessful}.`);
  return uploadSuccessful;
}

function chunks(array, size) {
  return Array.apply(0, new Array(Math.ceil(array.length / size))).map(
    (_, index) => array.slice(index * size, (index + 1) * size),
  );
}<|MERGE_RESOLUTION|>--- conflicted
+++ resolved
@@ -17,15 +17,10 @@
   files: string[],
   cacheName: string,
   env: string,
-<<<<<<< HEAD
-  keypair: string
-=======
   keypair: string,
-  totalNFTs: number,
   storage: string,
   retainAuthority: boolean,
   ipfsCredentials: ipfsCreds,
->>>>>>> a7cca2ec
 ): Promise<boolean> {
   let uploadSuccessful = true;
   const cacheContent = loadCache(cacheName, env) || {};
@@ -66,10 +61,6 @@
       log.info(`Processing file: ${i}`);
     }
 
-<<<<<<< HEAD
-    const storageCost = 10;
-=======
->>>>>>> a7cca2ec
     let link = cacheContent?.items?.[index]?.link;
     // Skip if the link already exists
     if (link) continue;
@@ -81,78 +72,33 @@
       .replace(imageName, 'image.png')
       .replace(imageName, 'image.png');
     const manifest = JSON.parse(manifestContent);
+
     const manifestBuffer = Buffer.from(JSON.stringify(manifest));
-    const instructions = [
-      anchor.web3.SystemProgram.transfer({
-        fromPubkey: walletKeyPair.publicKey,
-        toPubkey: ARWEAVE_PAYMENT_WALLET,
-        lamports: storageCost,
-      }),
-    ];
-
-<<<<<<< HEAD
-    const tx = await sendTransactionWithRetryWithKeypair(
-      anchorProgram.provider.connection,
-      walletKeyPair,
-      instructions,
-      [],
-      'single',
-    );
-    log.debug('transaction for arweave payment:', tx);
-=======
-      if (i === 0 && !cacheContent.program.uuid) {
-        // initialize config
-        log.info(`initializing config`);
-        try {
-          const res = await createConfig(anchorProgram, walletKeyPair, {
-            maxNumberOfLines: new BN(totalNFTs),
-            symbol: manifest.symbol,
-            sellerFeeBasisPoints: manifest.seller_fee_basis_points,
-            isMutable: true,
-            maxSupply: new BN(0),
-            retainAuthority: retainAuthority,
-            creators: manifest.properties.creators.map(creator => {
-              return {
-                address: new PublicKey(creator.address),
-                verified: true,
-                share: creator.share,
-              };
-            }),
-          });
-          cacheContent.program.uuid = res.uuid;
-          cacheContent.program.config = res.config.toBase58();
-          config = res.config;
->>>>>>> a7cca2ec
-
-    // data.append('tags', JSON.stringify(tags));
-    // payment transaction
-    const data = new FormData();
-    data.append('transaction', tx['txid']);
-    data.append('env', env);
-    data.append('file[]', fs.createReadStream(image), {
-      filename: `image.png`,
-      contentType: 'image/png',
-    });
-    data.append('file[]', manifestBuffer, 'metadata.json');
     try {
-      const result = await uploadToArweave(data, manifest, index);
-
-      const metadataFile = result.messages?.find(
-        m => m.filename === 'manifest.json',
-      );
-      if (metadataFile?.transactionId) {
-        link = `https://arweave.net/${metadataFile.transactionId}`;
-        log.debug(`File uploaded: ${link}`);
+      if (storage === 'arweave') {
+        link = await arweaveUpload(
+          walletKeyPair,
+          anchorProgram,
+          env,
+          image,
+          manifestBuffer,
+          manifest,
+          index,
+        );
+      } else if (storage === 'ipfs') {
+        link = await ipfsUpload(ipfsCredentials, image, manifestBuffer);
+      }
+
+      if (link) {
+        cacheContent.items[index] = {
+          link,
+          name: manifest.name,
+          onChain: false,
+        };
+        saveCache(cacheName, env, cacheContent);
+        log.debug(`File ${index} uploaded: ${link}`);
         uploadCount += 1;
       }
-
-<<<<<<< HEAD
-      cacheContent.items[index] = {
-        link,
-        name: manifest.name,
-        onChain: false,
-      };
-      saveCache(cacheName, env, cacheContent);
     } catch (er) {
       uploadSuccessful = false;
       log.error(`Error uploading file ${index}`, er);
@@ -213,38 +159,6 @@
     } catch (exx) {
       log.error('Error deploying config to Solana network.', exx);
       throw exx;
-=======
-      if (!link) {
-        try {
-          if (storage === 'arweave') {
-            link = await arweaveUpload(
-              walletKeyPair,
-              anchorProgram,
-              env,
-              image,
-              manifestBuffer,
-              manifest,
-              index,
-            );
-          } else if (storage === 'ipfs') {
-            link = await ipfsUpload(ipfsCredentials, image, manifestBuffer);
-          }
-
-          if (link) {
-            console.log('setting cache for ', index);
-            cacheContent.items[index] = {
-              link,
-              name: manifest.name,
-              onChain: false,
-            };
-            saveCache(cacheName, env, cacheContent);
-          }
-        } catch (er) {
-          uploadSuccessful = false;
-          log.error(`Error uploading file ${index}`, er);
-        }
-      }
->>>>>>> a7cca2ec
     }
   }
 
