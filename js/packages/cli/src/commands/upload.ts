import { EXTENSION_PNG } from '../helpers/constants';
import path from 'path';
import {
  createConfig,
  loadCandyProgram,
  loadWalletKey,
} from '../helpers/accounts';
import { PublicKey } from '@solana/web3.js';
import fs from 'fs';
import BN from 'bn.js';
import { loadCache, saveCache } from '../helpers/cache';
import log from 'loglevel';
import { arweaveUpload } from '../helpers/upload/arweave';
import { ipfsCreds, ipfsUpload } from '../helpers/upload/ipfs';
import { chunks } from '../helpers/various';

export async function upload(
  files: string[],
  cacheName: string,
  env: string,
  keypair: string,
  storage: string,
  retainAuthority: boolean,
  ipfsCredentials: ipfsCreds,
): Promise<boolean> {
  let uploadSuccessful = true;
  const cacheContent = loadCache(cacheName, env) || {};

  if (!cacheContent.items) cacheContent.items = {};
  const existingInCache = Object.keys(cacheContent.items);

  const seen = {};
  const newFiles = [];

  files.forEach(f => {
    if (!seen[f.replace(EXTENSION_PNG, '').split('/').pop()]) {
      seen[f.replace(EXTENSION_PNG, '').split('/').pop()] = true;
      newFiles.push(f);
    }
  });
  existingInCache.forEach(f => {
    if (!seen[f]) {
      seen[f] = true;
      newFiles.push(f + '.png');
    }
  });

  const images = newFiles.filter(val => path.extname(val) === EXTENSION_PNG);
  const SIZE = images.length;

  const walletKeyPair = loadWalletKey(keypair);
  const anchorProgram = await loadCandyProgram(walletKeyPair, env);

  let uploadCount = 0;
  for (let i = 0; i < SIZE; i++) {
    const image = images[i];
    const imageName = path.basename(image);
    const index = imageName.replace(EXTENSION_PNG, '');

    log.debug(`Processing file: ${i}`);
    if (i % 50 === 0) {
      log.info(`Processing file: ${i}`);
    }

    let link = cacheContent?.items?.[index]?.link;
    // Skip if the link already exists
    if (link) continue;

    const manifestPath = image.replace(EXTENSION_PNG, '.json');
    const manifestContent = fs
      .readFileSync(manifestPath)
      .toString()
      .replace(imageName, 'image.png')
      .replace(imageName, 'image.png');
    const manifest = JSON.parse(manifestContent);

    const manifestBuffer = Buffer.from(JSON.stringify(manifest));
    try {
      if (storage === 'arweave') {
        link = await arweaveUpload(
          walletKeyPair,
          anchorProgram,
          env,
          image,
          manifestBuffer,
          manifest,
          index,
        );
      } else if (storage === 'ipfs') {
        link = await ipfsUpload(ipfsCredentials, image, manifestBuffer);
      }

<<<<<<< HEAD
      if (link) {
        cacheContent.items[index] = {
          link,
          name: manifest.name,
          onChain: false,
        };
        saveCache(cacheName, env, cacheContent);
        log.debug(`File ${index} uploaded: ${link}`);
        uploadCount += 1;
=======
      if (!link) {
        try {
          if (storage === 'arweave') {
            link = await arweaveUpload(
              walletKeyPair,
              anchorProgram,
              env,
              image,
              manifestBuffer,
              manifest,
              index,
            );
          } else if (storage === 'ipfs') {
            link = await ipfsUpload(ipfsCredentials, image, manifestBuffer);
          }

          if (link) {
            log.debug('setting cache for ', index);
            cacheContent.items[index] = {
              link,
              name: manifest.name,
              onChain: false,
            };
            cacheContent.authority = walletKeyPair.publicKey.toBase58();
            saveCache(cacheName, env, cacheContent);
          }
        } catch (er) {
          uploadSuccessful = false;
          log.error(`Error uploading file ${index}`, er);
        }
>>>>>>> 2e4817fe
      }
    } catch (er) {
      uploadSuccessful = false;
      log.error(`Error uploading file ${index}`, er);
    }
  }
  console.log(`Done. Successful = ${uploadSuccessful}. Uploaded ${uploadCount} files`);
  return uploadSuccessful;
}

export async function populate(
  cacheName: string,
  env: string,
  keypair: string
) {
  let uploadSuccessful = true;
  const cacheContent = loadCache(cacheName, env) || {};
  const walletKeyPair = loadWalletKey(keypair);
  const anchorProgram = await loadCandyProgram(walletKeyPair, env);

  const keys = Object.keys(cacheContent.items);
  if (!cacheContent.items || keys.length == 0)
    return log.error('No items to populate');

  if (keys.some(key => !cacheContent.items[key].link))
    return log.error('An item is missing a link. Run the "upload" command first')

  if (!cacheContent.program) {
    cacheContent.program = {};
    // initialize config
    log.info(`initializing config`);

    // Fetch  the first item to retreive the config
    const link = cacheContent.items[keys[0]].link;
    const manifest = await (await fetch(link, { method: 'GET' })).json();

    try {
      const res = await createConfig(anchorProgram, walletKeyPair, {
        maxNumberOfLines: new BN(keys.length),
        symbol: manifest.symbol,
        sellerFeeBasisPoints: manifest.seller_fee_basis_points,
        isMutable: true,
        maxSupply: new BN(0),
        retainAuthority: true,
        creators: manifest.properties.creators.map(creator => {
          return {
            address: new PublicKey(creator.address),
            verified: true,
            share: creator.share,
          };
        }),
      });
      cacheContent.program.uuid = res.uuid;
      cacheContent.program.config = res.config.toBase58();
      saveCache(cacheName, env, cacheContent);
      log.info(
        `initialized config for a candy machine with publickey: ${res.config.toBase58()}`,
      );
    } catch (exx) {
      log.error('Error deploying config to Solana network.', exx);
      throw exx;
    }
  }

  const config = new PublicKey(cacheContent.program.config);
  try {
    await Promise.all(
      chunks(Array.from(Array(keys.length).keys()), 1000).map(
        async allIndexesInSlice => {
          for (
            let offset = 0;
            offset < allIndexesInSlice.length;
            offset += 10
          ) {
            const indexes = allIndexesInSlice.slice(offset, offset + 10);
            const onChain = indexes.filter(i => {
              const index = keys[i];
              return cacheContent.items[index]?.onChain || false;
            });
            const ind = keys[indexes[0]];

            if (onChain.length != indexes.length) {
              log.info(
                `Writing indices ${ind}-${keys[indexes[indexes.length - 1]]}`,
              );
              try {
                await anchorProgram.rpc.addConfigLines(
                  ind,
                  indexes.map(i => ({
                    uri: cacheContent.items[keys[i]].link,
                    name: cacheContent.items[keys[i]].name,
                  })),
                  {
                    accounts: {
                      config,
                      authority: walletKeyPair.publicKey,
                    },
                    signers: [walletKeyPair],
                  },
                );
                indexes.forEach(i => {
                  cacheContent.items[keys[i]] = {
                    ...cacheContent.items[keys[i]],
                    onChain: true,
                  };
                });
                saveCache(cacheName, env, cacheContent);
              } catch (e) {
                log.error(
                  `saving config line ${ind}-${
                    keys[indexes[indexes.length - 1]]
                  } failed`,
                  e,
                );
                uploadSuccessful = false;
              }
            }
          }
        },
      ),
    );
  } catch (e) {
    log.error(e);
  } finally {
    saveCache(cacheName, env, cacheContent);
  }
  console.log(`Done. Successful = ${uploadSuccessful}.`);
  return uploadSuccessful;
}<|MERGE_RESOLUTION|>--- conflicted
+++ resolved
@@ -90,48 +90,16 @@
         link = await ipfsUpload(ipfsCredentials, image, manifestBuffer);
       }
 
-<<<<<<< HEAD
       if (link) {
         cacheContent.items[index] = {
           link,
           name: manifest.name,
           onChain: false,
         };
+        cacheContent.authority = walletKeyPair.publicKey.toBase58();
         saveCache(cacheName, env, cacheContent);
         log.debug(`File ${index} uploaded: ${link}`);
         uploadCount += 1;
-=======
-      if (!link) {
-        try {
-          if (storage === 'arweave') {
-            link = await arweaveUpload(
-              walletKeyPair,
-              anchorProgram,
-              env,
-              image,
-              manifestBuffer,
-              manifest,
-              index,
-            );
-          } else if (storage === 'ipfs') {
-            link = await ipfsUpload(ipfsCredentials, image, manifestBuffer);
-          }
-
-          if (link) {
-            log.debug('setting cache for ', index);
-            cacheContent.items[index] = {
-              link,
-              name: manifest.name,
-              onChain: false,
-            };
-            cacheContent.authority = walletKeyPair.publicKey.toBase58();
-            saveCache(cacheName, env, cacheContent);
-          }
-        } catch (er) {
-          uploadSuccessful = false;
-          log.error(`Error uploading file ${index}`, er);
-        }
->>>>>>> 2e4817fe
       }
     } catch (er) {
       uploadSuccessful = false;
@@ -241,8 +209,7 @@
                 saveCache(cacheName, env, cacheContent);
               } catch (e) {
                 log.error(
-                  `saving config line ${ind}-${
-                    keys[indexes[indexes.length - 1]]
+                  `saving config line ${ind}-${keys[indexes[indexes.length - 1]]
                   } failed`,
                   e,
                 );
